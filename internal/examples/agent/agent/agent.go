--- conflicted
+++ resolved
@@ -10,10 +10,6 @@
 	"crypto/x509/pkix"
 	"encoding/pem"
 	"fmt"
-<<<<<<< HEAD
-	"math/rand"
-=======
->>>>>>> df6a59ae
 	"os"
 	"runtime"
 	"sort"
@@ -98,14 +94,10 @@
 func (agent *Agent) connect() error {
 	agent.opampClient = client.NewWebSocket(agent.logger)
 
-<<<<<<< HEAD
-	tlsConfig, err := internal.CreateClientTLSConfig(agent.opampClientCert, "../../certs")
-=======
 	tlsConfig, err := internal.CreateClientTLSConfig(
 		agent.opampClientCert,
 		"../../certs/certs/ca.cert.pem",
 	)
->>>>>>> df6a59ae
 	if err != nil {
 		return err
 	}
@@ -113,17 +105,10 @@
 	settings := types.StartSettings{
 		OpAMPServerURL: "wss://127.0.0.1:4320/v1/opamp",
 		TLSConfig:      tlsConfig,
-<<<<<<< HEAD
-		InstanceUid:    agent.instanceId.String(),
-		Callbacks: types.CallbacksStruct{
-			OnConnectFunc: func() {
-				agent.logger.Debugf("Connected to the server.")
-=======
 		InstanceUid:    types.InstanceUid(agent.instanceId),
 		Callbacks: types.Callbacks{
 			OnConnect: func(ctx context.Context) {
 				agent.logger.Debugf(ctx, "Connected to the server.")
->>>>>>> df6a59ae
 			},
 			OnConnectFailed: func(ctx context.Context, err error) {
 				agent.logger.Errorf(ctx, "Failed to connect to the server: %v", err)
@@ -173,15 +158,9 @@
 	return nil
 }
 
-<<<<<<< HEAD
-func (agent *Agent) disconnect() {
-	agent.logger.Debugf("Disconnecting from server...")
-	agent.opampClient.Stop(context.Background())
-=======
 func (agent *Agent) disconnect(ctx context.Context) {
 	agent.logger.Debugf(ctx, "Disconnecting from server...")
 	agent.opampClient.Stop(ctx)
->>>>>>> df6a59ae
 }
 
 func (agent *Agent) createAgentIdentity() {
