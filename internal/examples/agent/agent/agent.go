package agent

import (
	"bytes"
	"context"
	cryptorand "crypto/rand"
	"crypto/rsa"
	"crypto/tls"
	"crypto/x509"
	"crypto/x509/pkix"
	"encoding/pem"
	"fmt"
	"net/http"
	"os"
	"runtime"
	"sort"
	"strings"

	"github.com/google/uuid"
	"github.com/knadh/koanf"
	"github.com/knadh/koanf/parsers/yaml"
	"github.com/knadh/koanf/providers/rawbytes"

	"github.com/open-telemetry/opamp-go/client"
	"github.com/open-telemetry/opamp-go/client/types"
	"github.com/open-telemetry/opamp-go/internal"
	"github.com/open-telemetry/opamp-go/protobufs"
)

const localConfig = `
exporters:
  otlp:
    endpoint: localhost:1111

receivers:
  otlp:
    protocols:
      grpc: {}
      http: {}

service:
  pipelines:
    traces:
      receivers: [otlp]
      processors: []
      exporters: [otlp]
`

type Agent struct {
	logger types.Logger

	agentType    string
	agentVersion string

	effectiveConfig string

	instanceId uuid.UUID

	agentDescription *protobufs.AgentDescription

	opampClient client.OpAMPClient

	remoteConfigStatus *protobufs.RemoteConfigStatus

	metricReporter *MetricReporter

	// The TLS certificate used for the OpAMP connection. Can be nil, meaning no client-side
	// certificate is used.
	opampClientCert *tls.Certificate

	tlsConfig     *tls.Config
	proxySettings *proxySettings

	certRequested       bool
	clientPrivateKeyPEM []byte
}

type proxySettings struct {
	url     string
	headers http.Header
}

func (p *proxySettings) Clone() *proxySettings {
	return &proxySettings{
		url:     p.url,
		headers: p.headers.Clone(),
	}
}

func NewAgent(logger types.Logger, agentType string, agentVersion string) *Agent {
	agent := &Agent{
		effectiveConfig: localConfig,
		logger:          logger,
		agentType:       agentType,
		agentVersion:    agentVersion,
	}

	agent.createAgentIdentity()
	agent.logger.Debugf(context.Background(), "Agent starting, id=%v, type=%s, version=%s.",
		agent.instanceId, agentType, agentVersion)

	agent.loadLocalConfig()
	tlsConfig, err := internal.CreateClientTLSConfig(
		agent.opampClientCert,
		"../../certs/certs/ca.cert.pem",
	)
	if err != nil {
		agent.logger.Errorf(context.Background(), "Cannot load client TLS config: %v", err)
		return nil
	}
	agent.tlsConfig = tlsConfig
	if err := agent.connect(withTLSConfig(agent.tlsConfig)); err != nil {
		agent.logger.Errorf(context.Background(), "Cannot connect OpAMP client: %v", err)
		return nil
	}

	return agent
}

type settingsOp func(*types.StartSettings)

// withTLSConfig sets the StartSettings.TLSConfig option.
func withTLSConfig(tlsConfig *tls.Config) settingsOp {
	return func(settings *types.StartSettings) {
		settings.TLSConfig = tlsConfig
	}
}

// withProxy sets the StartSettings.ProxyURL and StartSettings.ProxyHeaders options.
func withProxy(proxy *proxySettings) settingsOp {
	return func(settings *types.StartSettings) {
		if proxy == nil {
			return
		}
		settings.ProxyURL = proxy.url
		settings.ProxyHeaders = proxy.headers
	}
}

func (agent *Agent) connect(ops ...settingsOp) error {
	agent.opampClient = client.NewWebSocket(agent.logger)

	settings := types.StartSettings{
		OpAMPServerURL: "wss://127.0.0.1:4320/v1/opamp",
		InstanceUid:    types.InstanceUid(agent.instanceId),
		Callbacks: types.Callbacks{
			OnConnect: func(ctx context.Context) {
				agent.logger.Debugf(ctx, "Connected to the server.")
			},
			OnConnectFailed: func(ctx context.Context, err error) {
				agent.logger.Errorf(ctx, "Failed to connect to the server: %v", err)
			},
			OnError: func(ctx context.Context, err *protobufs.ServerErrorResponse) {
				agent.logger.Errorf(ctx, "Server returned an error response: %v", err.ErrorMessage)
			},
			SaveRemoteConfigStatus: func(_ context.Context, status *protobufs.RemoteConfigStatus) {
				agent.remoteConfigStatus = status
			},
			GetEffectiveConfig: func(ctx context.Context) (*protobufs.EffectiveConfig, error) {
				return agent.composeEffectiveConfig(), nil
			},
			OnMessage:                 agent.onMessage,
			OnOpampConnectionSettings: agent.onOpampConnectionSettings,
			OnConnectionSettings:      agent.onConnectionSettings,
		},
		RemoteConfigStatus: agent.remoteConfigStatus,
		Capabilities: protobufs.AgentCapabilities_AgentCapabilities_AcceptsRemoteConfig |
			protobufs.AgentCapabilities_AgentCapabilities_ReportsRemoteConfig |
			protobufs.AgentCapabilities_AgentCapabilities_ReportsEffectiveConfig |
			protobufs.AgentCapabilities_AgentCapabilities_ReportsOwnMetrics |
			protobufs.AgentCapabilities_AgentCapabilities_AcceptsOpAMPConnectionSettings |
			protobufs.AgentCapabilities_AgentCapabilities_ReportsConnectionSettingsStatus,
	}
	for _, op := range ops {
		op(&settings)
	}
	agent.tlsConfig = settings.TLSConfig
	agent.proxySettings = &proxySettings{
		url:     settings.ProxyURL,
		headers: settings.ProxyHeaders,
	}

	err := agent.opampClient.SetAgentDescription(agent.agentDescription)
	if err != nil {
		return err
	}

	// This sets the request to create a client certificate before the OpAMP client
	// is started, before the connection is established. However, this assumes the
	// server supports "AcceptsConnectionRequest" capability.
	// Alternatively the agent can perform this request after receiving the first
	// message from the server (in onMessage), i.e. after the server capabilities
	// become known and can be checked.
	agent.requestClientCertificate()

	agent.logger.Debugf(context.Background(), "Starting OpAMP client...")

	err = agent.opampClient.Start(context.Background(), settings)
	if err != nil {
		return err
	}

	agent.logger.Debugf(context.Background(), "OpAMP Client started.")

	return nil
}

func (agent *Agent) disconnect(ctx context.Context) {
	agent.logger.Debugf(ctx, "Disconnecting from server...")
	agent.opampClient.Stop(ctx)
}

func (agent *Agent) createAgentIdentity() {
	// Generate instance id.
	uid, err := uuid.NewV7()
	if err != nil {
		panic(err)
	}
	agent.instanceId = uid

	hostname, _ := os.Hostname()

	// Create Agent description.
	agent.agentDescription = &protobufs.AgentDescription{
		IdentifyingAttributes: []*protobufs.KeyValue{
			{
				Key: "service.name",
				Value: &protobufs.AnyValue{
					Value: &protobufs.AnyValue_StringValue{StringValue: agent.agentType},
				},
			},
			{
				Key: "service.version",
				Value: &protobufs.AnyValue{
					Value: &protobufs.AnyValue_StringValue{StringValue: agent.agentVersion},
				},
			},
		},
		NonIdentifyingAttributes: []*protobufs.KeyValue{
			{
				Key: "os.type",
				Value: &protobufs.AnyValue{
					Value: &protobufs.AnyValue_StringValue{
						StringValue: runtime.GOOS,
					},
				},
			},
			{
				Key: "host.name",
				Value: &protobufs.AnyValue{
					Value: &protobufs.AnyValue_StringValue{
						StringValue: hostname,
					},
				},
			},
		},
	}
}

func (agent *Agent) updateAgentIdentity(ctx context.Context, instanceId uuid.UUID) {
	agent.logger.Debugf(ctx, "Agent identify is being changed from id=%v to id=%v",
		agent.instanceId,
		instanceId)
	agent.instanceId = instanceId

	if agent.metricReporter != nil {
		// TODO: reinit or update meter (possibly using a single function to update all own connection settings
		// or with having a common resource factory or so)
	}
}

func (agent *Agent) loadLocalConfig() {
	k := koanf.New(".")
	_ = k.Load(rawbytes.Provider([]byte(localConfig)), yaml.Parser())

	effectiveConfigBytes, err := k.Marshal(yaml.Parser())
	if err != nil {
		panic(err)
	}

	agent.effectiveConfig = string(effectiveConfigBytes)
}

func (agent *Agent) composeEffectiveConfig() *protobufs.EffectiveConfig {
	return &protobufs.EffectiveConfig{
		ConfigMap: &protobufs.AgentConfigMap{
			ConfigMap: map[string]*protobufs.AgentConfigFile{
				"": {Body: []byte(agent.effectiveConfig)},
			},
		},
	}
}

func (agent *Agent) initMeter(settings *protobufs.TelemetryConnectionSettings) error {
	reporter, err := NewMetricReporter(agent.logger, settings, agent.agentType, agent.agentVersion, agent.instanceId)
	if err != nil {
		agent.logger.Errorf(context.Background(), "Cannot collect metrics: %v", err)
		return err
	}

	prevReporter := agent.metricReporter

	agent.metricReporter = reporter

	if prevReporter != nil {
		prevReporter.Shutdown()
	}

	return nil
}

type agentConfigFileItem struct {
	name string
	file *protobufs.AgentConfigFile
}

type agentConfigFileSlice []agentConfigFileItem

func (a agentConfigFileSlice) Less(i, j int) bool {
	return a[i].name < a[j].name
}

func (a agentConfigFileSlice) Swap(i, j int) {
	t := a[i]
	a[i] = a[j]
	a[j] = t
}

func (a agentConfigFileSlice) Len() int {
	return len(a)
}

func (agent *Agent) applyRemoteConfig(config *protobufs.AgentRemoteConfig) (configChanged bool, err error) {
	if config == nil {
		return false, nil
	}

	agent.logger.Debugf(context.Background(), "Received remote config from server, hash=%x.", config.ConfigHash)

	// Begin with local config. We will later merge received configs on top of it.
	k := koanf.New(".")
	if err := k.Load(rawbytes.Provider([]byte(localConfig)), yaml.Parser()); err != nil {
		return false, err
	}

	orderedConfigs := agentConfigFileSlice{}
	for name, file := range config.Config.ConfigMap {
		if name == "" {
			// skip instance config
			continue
		}
		orderedConfigs = append(orderedConfigs, agentConfigFileItem{
			name: name,
			file: file,
		})
	}

	// Sort to make sure the order of merging is stable.
	sort.Sort(orderedConfigs)

	// Append instance config as the last item.
	instanceConfig := config.Config.ConfigMap[""]
	if instanceConfig != nil {
		orderedConfigs = append(orderedConfigs, agentConfigFileItem{
			name: "",
			file: instanceConfig,
		})
	}

	// Merge received configs.
	for _, item := range orderedConfigs {
		k2 := koanf.New(".")
		err := k2.Load(rawbytes.Provider(item.file.Body), yaml.Parser())
		if err != nil {
			return false, fmt.Errorf("cannot parse config named %s: %v", item.name, err)
		}
		err = k.Merge(k2)
		if err != nil {
			return false, fmt.Errorf("cannot merge config named %s: %v", item.name, err)
		}
	}

	// The merged final result is our effective config.
	effectiveConfigBytes, err := k.Marshal(yaml.Parser())
	if err != nil {
		panic(err)
	}

	newEffectiveConfig := string(effectiveConfigBytes)
	configChanged = false
	if agent.effectiveConfig != newEffectiveConfig {
		agent.logger.Debugf(context.Background(), "Effective config changed. Need to report to server.")
		agent.effectiveConfig = newEffectiveConfig
		configChanged = true
	}

	return configChanged, nil
}

func (agent *Agent) Shutdown() {
	agent.logger.Debugf(context.Background(), "Agent shutting down...")
	if agent.opampClient != nil {
		_ = agent.opampClient.Stop(context.Background())
	}
}

// requestClientCertificate sets a request to be sent to the Server to create
// a client certificate that the Agent can use in subsequent OpAMP connections.
// This is the initiating step of the Client Signing Request (CSR) flow.
func (agent *Agent) requestClientCertificate() {
	if agent.certRequested {
		// Request only once, for bootstrapping.
		// TODO: the Agent may also for example check that the current certificate
		// is approaching expiration date and re-requests a new certificate.
		return
	}

	// Generate a keypair for new client cert.
	clientCertKeyPair, err := rsa.GenerateKey(cryptorand.Reader, 4096)
	if err != nil {
		agent.logger.Errorf(context.Background(), "Cannot generate keypair: %v", err)
		return
	}

	// Encode the private key of the keypair as DER.
	privateKeyDER := x509.MarshalPKCS1PrivateKey(clientCertKeyPair)

	// Convert private key from DER to PEM.
	privateKeyPEM := new(bytes.Buffer)
	pem.Encode(
		privateKeyPEM, &pem.Block{
			Type:  "RSA PRIVATE KEY",
			Bytes: privateKeyDER,
		},
	)
	// Keep it. We will need it in later steps of the flow.
	agent.clientPrivateKeyPEM = privateKeyPEM.Bytes()

	// Create the CSR.
	template := x509.CertificateRequest{
		Subject: pkix.Name{
			CommonName:   "OpAMP Example Client",
			Organization: []string{"OpenTelemetry OpAMP Workgroup"},
			Locality:     []string{"Agent-initiated"},
			// Where do we put instance_uid?
		},
		SignatureAlgorithm: x509.SHA256WithRSA,
	}

	derBytes, err := x509.CreateCertificateRequest(cryptorand.Reader, &template, clientCertKeyPair)
	if err != nil {
		agent.logger.Errorf(context.Background(), "Failed to create certificate request: %s", err)
		return
	}

	// Convert CSR from DER to PEM format.
	csrPEM := new(bytes.Buffer)
	pem.Encode(
		csrPEM, &pem.Block{
			Type:  "CERTIFICATE REQUEST",
			Bytes: derBytes,
		},
	)

	// Send the request to the Server (immediately if already connected
	// or upon next successful connection).
	err = agent.opampClient.RequestConnectionSettings(
		&protobufs.ConnectionSettingsRequest{
			Opamp: &protobufs.OpAMPConnectionSettingsRequest{
				CertificateRequest: &protobufs.CertificateRequest{
					Csr: csrPEM.Bytes(),
				},
			},
		},
	)
	if err != nil {
		agent.logger.Errorf(context.Background(), "Failed to send CSR to server: %s", err)
		return
	}

	agent.certRequested = true
}

func (agent *Agent) onMessage(ctx context.Context, msg *types.MessageData) {
	configChanged := false
	if msg.RemoteConfig != nil {
		var err error
		configChanged, err = agent.applyRemoteConfig(msg.RemoteConfig)
		if err != nil {
			agent.opampClient.SetRemoteConfigStatus(
				&protobufs.RemoteConfigStatus{
					LastRemoteConfigHash: msg.RemoteConfig.ConfigHash,
					Status:               protobufs.RemoteConfigStatuses_RemoteConfigStatuses_FAILED,
					ErrorMessage:         err.Error(),
				},
			)
		} else {
			agent.opampClient.SetRemoteConfigStatus(&protobufs.RemoteConfigStatus{
				LastRemoteConfigHash: msg.RemoteConfig.ConfigHash,
				Status:               protobufs.RemoteConfigStatuses_RemoteConfigStatuses_APPLIED,
			})
		}
	}

	if msg.AgentIdentification != nil {
		uid, err := uuid.FromBytes(msg.AgentIdentification.NewInstanceUid)
		if err != nil {
			agent.logger.Errorf(ctx, "invalid NewInstanceUid: %v", err)
			return
		}
		agent.updateAgentIdentity(ctx, uid)
	}

	if configChanged {
		err := agent.opampClient.UpdateEffectiveConfig(ctx)
		if err != nil {
			agent.logger.Errorf(ctx, err.Error())
		}
	}

	// TODO: check that the Server has AcceptsConnectionSettingsRequest capability before
	// requesting a certificate.
	// This is actually a no-op since we already made the request when connecting
	// (see connect()). However we keep this call here to demonstrate that requesting it
	// in onMessage callback is also an option. This approach should be used if it is
	// necessary to check for AcceptsConnectionSettingsRequest (if the Agent is
	// not certain that the Server has this capability).
	agent.requestClientCertificate()
}

func (agent *Agent) tryChangeOpAMP(ctx context.Context, cert *tls.Certificate, tlsConfig *tls.Config, proxy *proxySettings) {
	agent.logger.Debugf(ctx, "Reconnecting to verify new OpAMP settings.\n")
	agent.disconnect(ctx)

	oldCfg := agent.tlsConfig
	if tlsConfig == nil {
		tlsConfig = oldCfg.Clone()
	}
	if cert != nil {
		agent.logger.Debugf(ctx, "Using new certificate\n")
		tlsConfig.Certificates = []tls.Certificate{*cert}
	}

	if proxy != nil {
		agent.logger.Debugf(ctx, "Proxy settings revieved: %v\n", proxy)
	}

	oldProxy := agent.proxySettings
	if proxy == nil && oldProxy != nil {
		proxy = oldProxy.Clone()
	}

	if err := agent.connect(withTLSConfig(tlsConfig), withProxy(proxy)); err != nil {
		agent.logger.Errorf(ctx, "Cannot connect after using new tls config: %s. Ignoring the offer\n", err)
		if err := agent.connect(withTLSConfig(oldCfg), withProxy(oldProxy)); err != nil {
			agent.logger.Errorf(ctx, "Unable to reconnect after restoring tls config: %s\n", err)
		}
		return
	}

	agent.logger.Debugf(ctx, "Successfully connected to server. Accepting new tls config.\n")
	// TODO: we can also persist the successfully accepted settigns and use it when the
	// agent connects to the server after the restart.
}

func (agent *Agent) onOpampConnectionSettings(ctx context.Context, settings *protobufs.OpAMPConnectionSettings) error {
	if settings == nil {
		agent.logger.Debugf(ctx, "Received nil settings, ignoring.\n")
		return nil
	}

	var cert *tls.Certificate
	var err error
	if settings.Certificate != nil {
		cert, err = agent.getCertFromSettings(settings.Certificate)
		if err != nil {
			return err
		}
	}

	var tlsConfig *tls.Config
	if settings.Tls != nil {
		tlsMin, err := getTLSVersionNumber(settings.Tls.MinVersion)
		if err != nil {
			return fmt.Errorf("unable to convert settings.tls.min_version: %w", err)
		}
		tlsMax, err := getTLSVersionNumber(settings.Tls.MaxVersion)
		if err != nil {
			return fmt.Errorf("unable to convert settings.tls.max_version: %w", err)
		}

		tlsConfig = &tls.Config{
			InsecureSkipVerify: settings.Tls.InsecureSkipVerify,
			MinVersion:         tlsMin,
			MaxVersion:         tlsMax,
			RootCAs:            x509.NewCertPool(),
			// TODO support cipher_suites values
		}

		if settings.Tls.IncludeSystemCaCertsPool {
			tlsConfig.RootCAs, err = x509.SystemCertPool()
			if err != nil {
				return fmt.Errorf("unable to use system cert pool: %w", err)
			}
		}

		if settings.Tls.CaPemContents != "" {
			ok := tlsConfig.RootCAs.AppendCertsFromPEM([]byte(settings.Tls.CaPemContents))
			if !ok {
				return fmt.Errorf("unable to add PEM CA")
			}
			agent.logger.Debugf(ctx, "CA in offered settings.\n")
		}
	}

	// proxy settings
	var proxy *proxySettings
	if settings.Proxy != nil {
		proxy = &proxySettings{
			url:     settings.Proxy.Url,
			headers: toHeaders(settings.Proxy.ConnectHeaders),
		}
	}
	// TODO: also use settings.DestinationEndpoint and settings.Headers for future connections.
	go agent.tryChangeOpAMP(ctx, cert, tlsConfig, proxy)

	return nil
}

func getTLSVersionNumber(input string) (uint16, error) {
	switch strings.ToUpper(input) {
	case "1.0", "TLSV1", "TLSV1.0":
		return tls.VersionTLS10, nil
	case "1.1", "TLSV1.1":
		return tls.VersionTLS11, nil
	case "1.2", "TLSV1.2":
		return tls.VersionTLS12, nil
	case "1.3", "TLSV1.3":
		return tls.VersionTLS13, nil
	case "":
		// Do nothing if no value is set
		return 0, nil
	default:
		return 0, fmt.Errorf("unsupported value: %s", input)
	}
}

func (agent *Agent) getCertFromSettings(certificate *protobufs.TLSCertificate) (*tls.Certificate, error) {
	// Parse the key pair to a TLS certificate that can be used for network connections.

	// There are 2 types of certificate creation flows in OpAMP: client-initiated CSR
	// and server-initiated. In this example we demonstrate both flows.
	// Real-world Agent implementations will probably choose and use only one of these flows.

	var cert tls.Certificate
	var err error
	if certificate.PrivateKey == nil && agent.clientPrivateKeyPEM != nil {
		// Client-initiated CSR flow. This is currently initiated when connecting
		// to the Server for the first time (see requestClientCertificate()).
		cert, err = tls.X509KeyPair(
			certificate.Cert,          // We received the certificate from the Server.
			agent.clientPrivateKeyPEM, // Private key was earlier locally generated.
		)
	} else {
		// Server-initiated flow. This is currently initiated by user clicking a button in
		// the Server UI.
		// Both certificate and private key are from the Server.
		cert, err = tls.X509KeyPair(
			certificate.Cert,
			certificate.PrivateKey,
		)
	}

	if err != nil {
		agent.logger.Errorf(context.Background(), "Received invalid certificate offer: %s\n", err.Error())
		return nil, err
	}

	if len(certificate.CaCert) != 0 {
		caCertPB, _ := pem.Decode(certificate.CaCert)
		caCert, err := x509.ParseCertificate(caCertPB.Bytes)
		if err != nil {
			agent.logger.Errorf(context.Background(), "Cannot parse CA cert: %v", err)
			return nil, err
		}
		agent.logger.Debugf(context.Background(), "Received offer signed by CA: %v", caCert.Subject)
		// TODO: we can verify the CA's identity here (to match our CA as we know it).
	}

	return &cert, nil
}

<<<<<<< HEAD
// toHeaders transforms a *protobufs.Headers to an http.Header
func toHeaders(ph *protobufs.Headers) http.Header {
	var header http.Header
	if ph == nil {
		return header
	}
	for _, h := range ph.Headers {
		header.Set(h.Key, h.Value)
	}
	return header
=======
func (agent *Agent) onConnectionSettings(ctx context.Context, settings *protobufs.ConnectionSettingsOffers) error {
	agent.logger.Debugf(context.Background(), "Received connection settings offers from server, hash=%x.", settings.Hash)
	// TODO handle traces, logs, and other connection settings
	if settings.OwnMetrics != nil {
		return agent.initMeter(settings.OwnMetrics)
	}
	return nil
>>>>>>> e6a6a186
}<|MERGE_RESOLUTION|>--- conflicted
+++ resolved
@@ -690,7 +690,6 @@
 	return &cert, nil
 }
 
-<<<<<<< HEAD
 // toHeaders transforms a *protobufs.Headers to an http.Header
 func toHeaders(ph *protobufs.Headers) http.Header {
 	var header http.Header
@@ -701,7 +700,8 @@
 		header.Set(h.Key, h.Value)
 	}
 	return header
-=======
+}
+
 func (agent *Agent) onConnectionSettings(ctx context.Context, settings *protobufs.ConnectionSettingsOffers) error {
 	agent.logger.Debugf(context.Background(), "Received connection settings offers from server, hash=%x.", settings.Hash)
 	// TODO handle traces, logs, and other connection settings
@@ -709,5 +709,4 @@
 		return agent.initMeter(settings.OwnMetrics)
 	}
 	return nil
->>>>>>> e6a6a186
 }