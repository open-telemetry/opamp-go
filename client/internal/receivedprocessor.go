package internal

import (
	"context"
	"fmt"
	"sync"
	"time"

	"github.com/open-telemetry/opamp-go/client/types"
	"github.com/open-telemetry/opamp-go/protobufs"
)

// receivedProcessor handles the processing of messages received from the Server.
type receivedProcessor struct {
	logger types.Logger

	// Callbacks to call for corresponding messages.
	callbacks types.Callbacks

	// A sender to cooperate with when the received message has an impact on
	// what will be sent later.
	sender Sender

	// Client state storage. This is needed if the Server asks to report the state.
	clientSyncedState *ClientSyncedState

	packagesStateProvider types.PackagesStateProvider

	// packageSyncMutex protects against multiple package syncing operations at the same time.
	packageSyncMutex *sync.Mutex
<<<<<<< HEAD
=======

	// Agent's capabilities defined at Start() time.
	capabilities protobufs.AgentCapabilities

	// Download reporter interval value
	// a negative number indicates that the default should be used instead.
	downloadReporterInt time.Duration
>>>>>>> 4b648f76
}

func newReceivedProcessor(
	logger types.Logger,
	callbacks types.Callbacks,
	sender Sender,
	clientSyncedState *ClientSyncedState,
	packagesStateProvider types.PackagesStateProvider,
	packageSyncMutex *sync.Mutex,
	downloadReporterInt time.Duration,
) receivedProcessor {
	return receivedProcessor{
		logger:                logger,
		callbacks:             callbacks,
		sender:                sender,
		clientSyncedState:     clientSyncedState,
		packagesStateProvider: packagesStateProvider,
		packageSyncMutex:      packageSyncMutex,
		downloadReporterInt:   downloadReporterInt,
	}
}

// ProcessReceivedMessage is the entry point into the processing routine. It examines
// the received message and performs any processing necessary based on what fields are set.
// This function will call any relevant callbacks.
func (r *receivedProcessor) ProcessReceivedMessage(ctx context.Context, msg *protobufs.ServerToAgent) {
	// Note that anytime we add a new command capabilities we need to add a check here.
	// This is because we want to ignore commands that the agent does not have the capability
	// to process.
	if msg.Command != nil {
		if r.hasCapability(protobufs.AgentCapabilities_AgentCapabilities_AcceptsRestartCommand) {
			r.rcvCommand(ctx, msg.Command)
			// If a command message exists, other messages will be ignored
			return
		} else {
			r.logger.Debugf(ctx, "Ignoring Command, agent does not have AcceptsCommands capability")
		}
	}

	scheduled, err := r.rcvFlags(ctx, protobufs.ServerToAgentFlags(msg.Flags))
	if err != nil {
		r.logger.Errorf(ctx, "cannot processed received flags:%v", err)
	}

	msgData := &types.MessageData{}

	if msg.RemoteConfig != nil {
		if r.hasCapability(protobufs.AgentCapabilities_AgentCapabilities_AcceptsRemoteConfig) {
			msgData.RemoteConfig = msg.RemoteConfig
		} else {
			r.logger.Debugf(ctx, "Ignoring RemoteConfig, agent does not have AcceptsRemoteConfig capability")
		}
	}

	if msg.ConnectionSettings != nil {
		if msg.ConnectionSettings.OwnMetrics != nil {
			if r.hasCapability(protobufs.AgentCapabilities_AgentCapabilities_ReportsOwnMetrics) {
				msgData.OwnMetricsConnSettings = msg.ConnectionSettings.OwnMetrics
			} else {
				r.logger.Debugf(ctx, "Ignoring OwnMetrics, agent does not have ReportsOwnMetrics capability")
			}
		}

		if msg.ConnectionSettings.OwnTraces != nil {
			if r.hasCapability(protobufs.AgentCapabilities_AgentCapabilities_ReportsOwnTraces) {
				msgData.OwnTracesConnSettings = msg.ConnectionSettings.OwnTraces
			} else {
				r.logger.Debugf(ctx, "Ignoring OwnTraces, agent does not have ReportsOwnTraces capability")
			}
		}

		if msg.ConnectionSettings.OwnLogs != nil {
			if r.hasCapability(protobufs.AgentCapabilities_AgentCapabilities_ReportsOwnLogs) {
				msgData.OwnLogsConnSettings = msg.ConnectionSettings.OwnLogs
			} else {
				r.logger.Debugf(ctx, "Ignoring OwnLogs, agent does not have ReportsOwnLogs capability")
			}
		}

		if msg.ConnectionSettings.OtherConnections != nil {
			if r.hasCapability(protobufs.AgentCapabilities_AgentCapabilities_AcceptsOtherConnectionSettings) {
				msgData.OtherConnSettings = msg.ConnectionSettings.OtherConnections
			} else {
				r.logger.Debugf(ctx, "Ignoring OtherConnections, agent does not have AcceptsOtherConnectionSettings capability")
			}
		}
	}

	if msg.PackagesAvailable != nil {
		if r.hasCapability(protobufs.AgentCapabilities_AgentCapabilities_AcceptsPackages) {
			msgData.PackagesAvailable = msg.PackagesAvailable
			pkgSyncer, err := NewPackagesSyncer(
				r.logger,
				msgData.PackagesAvailable,
				r.sender,
				r.clientSyncedState,
				r.packagesStateProvider,
				r.packageSyncMutex,
				r.downloadReporterInt,
				r.callbacks.DownloadHTTPClient,
			)
			if err != nil {
				r.logger.Errorf(ctx, "failed to create package syncer: %v", err)
			} else {
				msgData.PackageSyncer = pkgSyncer
			}
		} else {
			r.logger.Debugf(ctx, "Ignoring PackagesAvailable, agent does not have AcceptsPackages capability")
		}
	}

	if msg.AgentIdentification != nil {
		err := r.rcvAgentIdentification(ctx, msg.AgentIdentification)
		if err != nil {
			r.logger.Errorf(ctx, "Failed to set agent ID: %v", err)
		} else {
			msgData.AgentIdentification = msg.AgentIdentification
		}
	}

	if msg.CustomCapabilities != nil {
		msgData.CustomCapabilities = msg.CustomCapabilities
	}

	if msg.CustomMessage != nil {
		// ensure that the agent supports the capability
		if r.clientSyncedState.HasCustomCapability(msg.CustomMessage.Capability) {
			msgData.CustomMessage = msg.CustomMessage
		} else {
			r.logger.Debugf(ctx, "Ignoring CustomMessage, agent does not have %s capability", msg.CustomMessage.Capability)
		}
	}

	r.callbacks.OnMessage(ctx, msgData)

	r.rcvOpampConnectionSettings(ctx, msg.ConnectionSettings)

	if scheduled {
		r.sender.ScheduleSend()
	}

	errResponse := msg.GetErrorResponse()
	if errResponse != nil {
		r.processErrorResponse(ctx, errResponse)
	}
}

func (r *receivedProcessor) hasCapability(capability protobufs.AgentCapabilities) bool {
	return r.clientSyncedState.Capabilities()&capability != 0
}

func (r *receivedProcessor) rcvFlags(
	ctx context.Context,
	flags protobufs.ServerToAgentFlags,
) (scheduleSend bool, err error) {
	// If the Server asks to report data we fetch it from the client state storage and
	// send to the Server.

	if flags&protobufs.ServerToAgentFlags_ServerToAgentFlags_ReportFullState != 0 {
		cfg, err := r.callbacks.GetEffectiveConfig(ctx)
		if err != nil {
			r.logger.Errorf(ctx, "Cannot GetEffectiveConfig: %v", err)
			cfg = nil
		}

		r.sender.NextMessage().Update(
			func(msg *protobufs.AgentToServer) {
				msg.Capabilities = uint64(r.clientSyncedState.Capabilities())
				msg.AgentDescription = r.clientSyncedState.AgentDescription()
				msg.Health = r.clientSyncedState.Health()
				msg.RemoteConfigStatus = r.clientSyncedState.RemoteConfigStatus()
				msg.PackageStatuses = r.clientSyncedState.PackageStatuses()
				msg.CustomCapabilities = r.clientSyncedState.CustomCapabilities()
				msg.Flags = r.clientSyncedState.Flags()
				msg.AvailableComponents = r.clientSyncedState.AvailableComponents()

				// The logic for EffectiveConfig is similar to the previous 6 sub-messages however
				// the EffectiveConfig is fetched using GetEffectiveConfig instead of
				// from clientSyncedState. We do this to avoid keeping EffectiveConfig in-memory.
				msg.EffectiveConfig = cfg
			},
		)
		scheduleSend = true
	}

	if flags&protobufs.ServerToAgentFlags_ServerToAgentFlags_ReportAvailableComponents != 0 {
		r.sender.NextMessage().Update(
			func(msg *protobufs.AgentToServer) {
				msg.AvailableComponents = r.clientSyncedState.AvailableComponents()
			},
		)
		scheduleSend = true
	}

	return scheduleSend, nil
}

func (r *receivedProcessor) rcvOpampConnectionSettings(ctx context.Context, settings *protobufs.ConnectionSettingsOffers) {
	if settings == nil || settings.Opamp == nil {
		return
	}

	if r.hasCapability(protobufs.AgentCapabilities_AgentCapabilities_ReportsHeartbeat) {
		interval := time.Duration(settings.Opamp.HeartbeatIntervalSeconds) * time.Second
		if err := r.sender.SetHeartbeatInterval(interval); err != nil {
			r.logger.Errorf(ctx, "Failed to set heartbeat interval: %v", err)
		}
	}

	if r.hasCapability(protobufs.AgentCapabilities_AgentCapabilities_AcceptsOpAMPConnectionSettings) {
		err := r.callbacks.OnOpampConnectionSettings(ctx, settings.Opamp)
		if err != nil {
			r.logger.Errorf(ctx, "Failed to process OpAMPConnectionSettings: %v", err)
		}
	} else {
		r.logger.Debugf(ctx, "Ignoring Opamp, agent does not have AcceptsOpAMPConnectionSettings capability")
	}
}

func (r *receivedProcessor) processErrorResponse(ctx context.Context, body *protobufs.ServerErrorResponse) {
	if body != nil {
		r.callbacks.OnError(ctx, body)
	}
}

func (r *receivedProcessor) rcvAgentIdentification(ctx context.Context, agentId *protobufs.AgentIdentification) error {
	if len(agentId.NewInstanceUid) != 16 {
		err := fmt.Errorf("instance uid must be 16 bytes but is %d bytes long", len(agentId.NewInstanceUid))
		r.logger.Debugf(ctx, err.Error())
		return err
	}

	err := r.sender.SetInstanceUid(types.InstanceUid(agentId.NewInstanceUid))
	if err != nil {
		r.logger.Errorf(ctx, "Error while setting instance uid: %v", err)
		return err
	}

	// If we set up a new instance ID, reset the RequestInstanceUid flag.
	r.clientSyncedState.flags &^= protobufs.AgentToServerFlags_AgentToServerFlags_RequestInstanceUid

	return nil
}

func (r *receivedProcessor) rcvCommand(ctx context.Context, command *protobufs.ServerToAgentCommand) {
	if command != nil {
		r.callbacks.OnCommand(ctx, command)
	}
}<|MERGE_RESOLUTION|>--- conflicted
+++ resolved
@@ -28,16 +28,10 @@
 
 	// packageSyncMutex protects against multiple package syncing operations at the same time.
 	packageSyncMutex *sync.Mutex
-<<<<<<< HEAD
-=======
-
-	// Agent's capabilities defined at Start() time.
-	capabilities protobufs.AgentCapabilities
 
 	// Download reporter interval value
 	// a negative number indicates that the default should be used instead.
 	downloadReporterInt time.Duration
->>>>>>> 4b648f76
 }
 
 func newReceivedProcessor(
