--- conflicted
+++ resolved
@@ -77,11 +77,7 @@
 	h := &HTTPSender{
 		SenderCommon:      NewSenderCommon(),
 		logger:            logger,
-<<<<<<< HEAD
-		client:            &http.Client{},
-=======
 		client:            utils.NewHttpClient(),
->>>>>>> 35212939
 		pollingIntervalMs: defaultPollingIntervalMs,
 	}
 	// initialize the headers with no additional headers
