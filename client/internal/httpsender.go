package internal

import (
	"bytes"
	"compress/gzip"
	"context"
	"crypto/tls"
	"errors"
	"fmt"
	"io"
	"net/http"
	"sync"
	"sync/atomic"
	"time"

	"github.com/cenkalti/backoff/v4"
	"github.com/open-telemetry/opamp-go/internal"
	"google.golang.org/protobuf/proto"

	"github.com/open-telemetry/opamp-go/client/types"
	"github.com/open-telemetry/opamp-go/protobufs"
)

const (
	OpAMPPlainHTTPMethod     = "POST"
	defaultPollingIntervalMs = 30 * 1000 // default interval is 30 seconds.
)

const (
	headerContentEncoding = "Content-Encoding"
	encodingTypeGZip      = "gzip"
)

type requestWrapper struct {
	*http.Request

	bodyReader func() io.ReadCloser
}

func bodyReader(buf []byte) func() io.ReadCloser {
	return func() io.ReadCloser {
		return io.NopCloser(bytes.NewReader(buf))
	}
}

func (r *requestWrapper) rewind(ctx context.Context) {
	r.Body = r.bodyReader()
	r.Request = r.Request.WithContext(ctx)
}

// HTTPSender allows scheduling messages to send. Once run, it will loop through
// a request/response cycle for each message to send and will process all received
// responses using a receivedProcessor. If there are no pending messages to send
// the HTTPSender will wait for the configured polling interval.
type HTTPSender struct {
	SenderCommon

	url                string
	logger             types.Logger
	client             *http.Client
	callbacks          types.Callbacks
	pollingIntervalMs  int64
	compressionEnabled bool

	// Headers to send with all requests.
	getHeader func() http.Header

	// Processor to handle received messages.
	receiveProcessor receivedProcessor
}

// NewHTTPSender creates a new Sender that uses HTTP to send messages
// with default settings.
func NewHTTPSender(logger types.Logger) *HTTPSender {
	h := &HTTPSender{
		SenderCommon:      NewSenderCommon(),
		logger:            logger,
		client:            http.DefaultClient,
		pollingIntervalMs: defaultPollingIntervalMs,
	}
	// initialize the headers with no additional headers
	h.SetRequestHeader(nil, nil)
	return h
}

// Run starts the processing loop that will perform the HTTP request/response.
// When there are no more messages to send Run will suspend until either there is
// a new message to send or the polling interval elapses.
// Should not be called concurrently with itself. Can be called concurrently with
// modifying NextMessage().
// Run continues until ctx is cancelled.
func (h *HTTPSender) Run(
	ctx context.Context,
	url string,
	callbacks types.Callbacks,
	clientSyncedState *ClientSyncedState,
	packagesStateProvider types.PackagesStateProvider,
	packageSyncMutex *sync.Mutex,
	reporterInterval time.Duration,
) {
	h.url = url
	h.callbacks = callbacks
<<<<<<< HEAD
	h.receiveProcessor = newReceivedProcessor(h.logger, callbacks, h, clientSyncedState, packagesStateProvider, packageSyncMutex)
=======
	h.receiveProcessor = newReceivedProcessor(h.logger, callbacks, h, clientSyncedState, packagesStateProvider, capabilities, packageSyncMutex, reporterInterval)
>>>>>>> 4b648f76

	// we need to detect if the redirect was ever set, if not, we want default behaviour
	if callbacks.CheckRedirect != nil {
		h.client.CheckRedirect = func(req *http.Request, via []*http.Request) error {
			// viaResp only non-nil for ws client
			return callbacks.CheckRedirect(req, via, nil)
		}
	}

	for {
		pollingTimer := time.NewTimer(time.Millisecond * time.Duration(atomic.LoadInt64(&h.pollingIntervalMs)))
		select {
		case <-h.hasPendingMessage:
			// Have something to send. Stop the polling timer and send what we have.
			pollingTimer.Stop()
			h.makeOneRequestRoundtrip(ctx)

		case <-pollingTimer.C:
			// Polling interval has passed. Force a status update.
			h.NextMessage().Update(func(msg *protobufs.AgentToServer) {})
			// This will make hasPendingMessage channel readable, so we will enter
			// the case above on the next iteration of the loop.
			h.ScheduleSend()

		case <-ctx.Done():
			return
		}
	}
}

// SetRequestHeader sets additional HTTP headers to send with all future requests.
// Should not be called concurrently with any other method.
func (h *HTTPSender) SetRequestHeader(baseHeaders http.Header, headerFunc func(http.Header) http.Header) {
	if baseHeaders == nil {
		baseHeaders = http.Header{}
	}

	if headerFunc == nil {
		headerFunc = func(h http.Header) http.Header {
			return h
		}
	}

	h.getHeader = func() http.Header {
		requestHeader := headerFunc(baseHeaders.Clone())
		requestHeader.Set(headerContentType, contentTypeProtobuf)
		if h.compressionEnabled {
			requestHeader.Set(headerContentEncoding, encodingTypeGZip)
		}

		return requestHeader
	}
}

// makeOneRequestRoundtrip sends a request and receives a response.
// It will retry the request if the server responds with too many
// requests or unavailable status.
func (h *HTTPSender) makeOneRequestRoundtrip(ctx context.Context) {
	resp, err := h.sendRequestWithRetries(ctx)
	if err != nil {
		h.logger.Errorf(ctx, "%v", err)
		return
	}
	if resp == nil {
		// No request was sent and nothing to receive.
		return
	}
	h.receiveResponse(ctx, resp)
}

func (h *HTTPSender) sendRequestWithRetries(ctx context.Context) (*http.Response, error) {
	req, err := h.prepareRequest(ctx)
	if err != nil {
		if errors.Is(err, context.Canceled) {
			h.logger.Debugf(ctx, "Client is stopped, will not try anymore.")
		} else {
			h.logger.Errorf(ctx, "Failed prepare request (%v), will not try anymore.", err)
		}
		return nil, err
	}
	if req == nil {
		// Nothing to send.
		return nil, nil
	}

	// Repeatedly try requests with a backoff strategy.
	infiniteBackoff := backoff.NewExponentialBackOff()
	// Make backoff run forever.
	infiniteBackoff.MaxElapsedTime = 0

	interval := time.Duration(0)

	for {
		timer := time.NewTimer(interval)
		interval = infiniteBackoff.NextBackOff()

		select {
		case <-timer.C:
			{
				req.rewind(ctx)
				resp, err := h.client.Do(req.Request)
				if err == nil {
					switch resp.StatusCode {
					case http.StatusOK:
						// We consider it connected if we receive 200 status from the Server.
						h.callbacks.OnConnect(ctx)
						return resp, nil

					case http.StatusTooManyRequests, http.StatusServiceUnavailable:
						interval = recalculateInterval(interval, resp)
						err = fmt.Errorf("server response code=%d", resp.StatusCode)

					default:
						return nil, fmt.Errorf("invalid response from server: %d", resp.StatusCode)
					}
				} else if errors.Is(err, context.Canceled) {
					h.logger.Debugf(ctx, "Client is stopped, will not try anymore.")
					return nil, err
				}

				h.logger.Errorf(ctx, "Failed to do HTTP request (%v), will retry", err)
				h.callbacks.OnConnectFailed(ctx, err)
			}

		case <-ctx.Done():
			h.logger.Debugf(ctx, "Client is stopped, will not try anymore.")
			return nil, ctx.Err()
		}
	}
}

func recalculateInterval(interval time.Duration, resp *http.Response) time.Duration {
	retryAfter := internal.ExtractRetryAfterHeader(resp)
	if retryAfter.Defined && retryAfter.Duration > interval {
		// If the Server suggested connecting later than our interval
		// then honour Server's request, otherwise wait at least
		// as much as we calculated.
		interval = retryAfter.Duration
	}
	return interval
}

func (h *HTTPSender) prepareRequest(ctx context.Context) (*requestWrapper, error) {
	msgToSend := h.nextMessage.PopPending()
	if msgToSend == nil || proto.Equal(msgToSend, &protobufs.AgentToServer{}) {
		// There is no pending message or the message is empty.
		// Nothing to send.
		return nil, nil
	}

	data, err := proto.Marshal(msgToSend)
	if err != nil {
		return nil, err
	}

	r, err := http.NewRequestWithContext(ctx, OpAMPPlainHTTPMethod, h.url, nil)
	if err != nil {
		return nil, err
	}
	req := requestWrapper{Request: r}

	if h.compressionEnabled {
		var buf bytes.Buffer
		g := gzip.NewWriter(&buf)
		if _, err = g.Write(data); err != nil {
			h.logger.Errorf(ctx, "Failed to compress message: %v", err)
			return nil, err
		}
		if err = g.Close(); err != nil {
			h.logger.Errorf(ctx, "Failed to close the writer: %v", err)
			return nil, err
		}
		req.bodyReader = bodyReader(buf.Bytes())
	} else {
		req.bodyReader = bodyReader(data)
	}
	if err != nil {
		return nil, err
	}

	req.Header = h.getHeader()
	return &req, nil
}

func (h *HTTPSender) receiveResponse(ctx context.Context, resp *http.Response) {
	msgBytes, err := io.ReadAll(resp.Body)
	if err != nil {
		_ = resp.Body.Close()
		h.logger.Errorf(ctx, "cannot read response body: %v", err)
		return
	}
	_ = resp.Body.Close()

	var response protobufs.ServerToAgent
	if err := proto.Unmarshal(msgBytes, &response); err != nil {
		h.logger.Errorf(ctx, "cannot unmarshal response: %v", err)
		return
	}

	h.receiveProcessor.ProcessReceivedMessage(ctx, &response)
}

func (h *HTTPSender) SetHeartbeatInterval(duration time.Duration) error {
	if duration <= 0 {
		return errors.New("heartbeat interval for httpclient must be greater than zero")
	}

	if duration != 0 {
		h.SetPollingInterval(duration)
	}

	return nil
}

// SetPollingInterval sets the interval between polling. Has effect starting from the
// next polling cycle.
func (h *HTTPSender) SetPollingInterval(duration time.Duration) {
	atomic.StoreInt64(&h.pollingIntervalMs, duration.Milliseconds())
}

// EnableCompression enables compression for the sender.
// Should not be called concurrently with Run.
func (h *HTTPSender) EnableCompression() {
	h.compressionEnabled = true
}

func (h *HTTPSender) AddTLSConfig(config *tls.Config) {
	if config != nil {
		h.client.Transport = &http.Transport{
			TLSClientConfig: config,
		}
	}
}<|MERGE_RESOLUTION|>--- conflicted
+++ resolved
@@ -100,11 +100,7 @@
 ) {
 	h.url = url
 	h.callbacks = callbacks
-<<<<<<< HEAD
-	h.receiveProcessor = newReceivedProcessor(h.logger, callbacks, h, clientSyncedState, packagesStateProvider, packageSyncMutex)
-=======
-	h.receiveProcessor = newReceivedProcessor(h.logger, callbacks, h, clientSyncedState, packagesStateProvider, capabilities, packageSyncMutex, reporterInterval)
->>>>>>> 4b648f76
+	h.receiveProcessor = newReceivedProcessor(h.logger, callbacks, h, clientSyncedState, packagesStateProvider, packageSyncMutex, reporterInterval)
 
 	// we need to detect if the redirect was ever set, if not, we want default behaviour
 	if callbacks.CheckRedirect != nil {
