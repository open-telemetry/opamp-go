package internal

import (
	"errors"
	"sync"

	"github.com/open-telemetry/opamp-go/protobufs"
	"google.golang.org/protobuf/proto"
)

var (
	errRemoteConfigStatusMissing        = errors.New("RemoteConfigStatus is not set")
	errLastRemoteConfigHashNil          = errors.New("LastRemoteConfigHash is nil")
	errConnectionSettingsStatusMissing  = errors.New("ConnectionSettingsStatus is not set")
	errPackageStatusesMissing           = errors.New("PackageStatuses is not set")
	errServerProvidedAllPackagesHashNil = errors.New("ServerProvidedAllPackagesHash is nil")
	errCustomCapabilitiesMissing        = errors.New("CustomCapabilities is not set")
	errAvailableComponentsMissing       = errors.New("AvailableComponents is not set")
)

// ClientSyncedState stores the state of the Agent messages that the OpAMP Client needs to
// have access to synchronize to the Server. Seven messages can be stored in this store:
// AgentDescription, ComponentHealth, RemoteConfigStatus, PackageStatuses, CustomCapabilities, AvailableComponents and Flags.
//
// See OpAMP spec for more details on how status reporting works:
// https://github.com/open-telemetry/opamp-spec/blob/main/specification.md#status-reporting
//
// Note that the EffectiveConfig is subject to the same synchronization logic, however
// it is not stored in this struct since it can be large, and we do not want to always
// keep it in memory. To avoid storing it in memory the EffectiveConfig is supposed to be
// stored by the Agent implementation (e.g. it can be stored on disk) and is fetched
// via GetEffectiveConfig callback when it is needed by OpAMP client and then it is
// discarded from memory. See implementation of UpdateEffectiveConfig().
//
// It is safe to call methods of this struct concurrently.
type ClientSyncedState struct {
	mutex sync.Mutex

<<<<<<< HEAD
	agentDescription         *protobufs.AgentDescription
	health                   *protobufs.ComponentHealth
	remoteConfigStatus       *protobufs.RemoteConfigStatus
	connectionSettingsStatus *protobufs.ConnectionSettingsStatus
	packageStatuses          *protobufs.PackageStatuses
	customCapabilities       *protobufs.CustomCapabilities
	availableComponents      *protobufs.AvailableComponents
	flags                    protobufs.AgentToServerFlags
=======
	agentDescription    *protobufs.AgentDescription
	health              *protobufs.ComponentHealth
	remoteConfigStatus  *protobufs.RemoteConfigStatus
	packageStatuses     *protobufs.PackageStatuses
	customCapabilities  *protobufs.CustomCapabilities
	availableComponents *protobufs.AvailableComponents
	flags               protobufs.AgentToServerFlags
	agentCapabilities   protobufs.AgentCapabilities
>>>>>>> 2000a9f0
}

func (s *ClientSyncedState) AgentDescription() *protobufs.AgentDescription {
	defer s.mutex.Unlock()
	s.mutex.Lock()
	return s.agentDescription
}

func (s *ClientSyncedState) Health() *protobufs.ComponentHealth {
	defer s.mutex.Unlock()
	s.mutex.Lock()
	return s.health
}

func (s *ClientSyncedState) RemoteConfigStatus() *protobufs.RemoteConfigStatus {
	defer s.mutex.Unlock()
	s.mutex.Lock()
	return s.remoteConfigStatus
}

func (s *ClientSyncedState) ConnectionSettingsStatus() *protobufs.ConnectionSettingsStatus {
	defer s.mutex.Unlock()
	s.mutex.Lock()
	return s.connectionSettingsStatus
}

func (s *ClientSyncedState) PackageStatuses() *protobufs.PackageStatuses {
	defer s.mutex.Unlock()
	s.mutex.Lock()
	return s.packageStatuses
}

func (s *ClientSyncedState) CustomCapabilities() *protobufs.CustomCapabilities {
	defer s.mutex.Unlock()
	s.mutex.Lock()
	return s.customCapabilities
}

func (s *ClientSyncedState) AvailableComponents() *protobufs.AvailableComponents {
	defer s.mutex.Unlock()
	s.mutex.Lock()
	return s.availableComponents
}

func (s *ClientSyncedState) Flags() uint64 {
	defer s.mutex.Unlock()
	s.mutex.Lock()
	return uint64(s.flags)
}

func (s *ClientSyncedState) Capabilities() protobufs.AgentCapabilities {
	defer s.mutex.Unlock()
	s.mutex.Lock()
	return s.agentCapabilities
}

// SetAgentDescription sets the AgentDescription in the state.
func (s *ClientSyncedState) SetAgentDescription(descr *protobufs.AgentDescription) error {
	if descr == nil {
		return ErrAgentDescriptionMissing
	}

	if descr.IdentifyingAttributes == nil && descr.NonIdentifyingAttributes == nil {
		return ErrAgentDescriptionNoAttributes
	}

	clone := proto.Clone(descr).(*protobufs.AgentDescription)

	defer s.mutex.Unlock()
	s.mutex.Lock()
	s.agentDescription = clone

	return nil
}

// SetHealth sets the agent health in the state.
func (s *ClientSyncedState) SetHealth(health *protobufs.ComponentHealth) error {
	if health == nil {
		return ErrHealthMissing
	}

	clone := proto.Clone(health).(*protobufs.ComponentHealth)

	defer s.mutex.Unlock()
	s.mutex.Lock()
	s.health = clone

	return nil
}

// SetRemoteConfigStatus sets the RemoteConfigStatus in the state.
func (s *ClientSyncedState) SetRemoteConfigStatus(status *protobufs.RemoteConfigStatus) error {
	if status == nil {
		return errRemoteConfigStatusMissing
	}

	clone := proto.Clone(status).(*protobufs.RemoteConfigStatus)

	defer s.mutex.Unlock()
	s.mutex.Lock()
	s.remoteConfigStatus = clone

	return nil
}

// SetConnectionSettingsStatus will update the connection settings status.
func (s *ClientSyncedState) SetConnectionSettingsStatus(status *protobufs.ConnectionSettingsStatus) error {
	if status == nil {
		return errConnectionSettingsStatusMissing
	}

	clone := proto.Clone(status).(*protobufs.ConnectionSettingsStatus)

	defer s.mutex.Unlock()
	s.mutex.Lock()
	s.connectionSettingsStatus = clone
	return nil
}

// SetPackageStatuses sets the PackageStatuses in the state.
func (s *ClientSyncedState) SetPackageStatuses(status *protobufs.PackageStatuses) error {
	if status == nil {
		return errPackageStatusesMissing
	}

	clone := proto.Clone(status).(*protobufs.PackageStatuses)

	defer s.mutex.Unlock()
	s.mutex.Lock()
	s.packageStatuses = clone

	return nil
}

// SetCustomCapabilities sets the CustomCapabilities in the state.
func (s *ClientSyncedState) SetCustomCapabilities(capabilities *protobufs.CustomCapabilities) error {
	if capabilities == nil {
		return errCustomCapabilitiesMissing
	}

	clone := proto.Clone(capabilities).(*protobufs.CustomCapabilities)

	defer s.mutex.Unlock()
	s.mutex.Lock()
	s.customCapabilities = clone

	return nil
}

// HasCustomCapability returns true if the provided capability is in the
// CustomCapabilities.
func (s *ClientSyncedState) HasCustomCapability(capability string) bool {
	defer s.mutex.Unlock()
	s.mutex.Lock()

	if s.customCapabilities == nil {
		return false
	}

	for _, c := range s.customCapabilities.Capabilities {
		if c == capability {
			return true
		}
	}

	return false
}

func (s *ClientSyncedState) SetAvailableComponents(components *protobufs.AvailableComponents) error {
	if components == nil {
		return errAvailableComponentsMissing
	}

	clone := proto.Clone(components).(*protobufs.AvailableComponents)

	defer s.mutex.Unlock()
	s.mutex.Lock()
	s.availableComponents = clone

	return nil
}

// SetFlags sets the flags in the state.
func (s *ClientSyncedState) SetFlags(flags protobufs.AgentToServerFlags) {
	defer s.mutex.Unlock()
	s.mutex.Lock()

	s.flags = flags
}

// SetCapabilities sets the Capabilities in the state.
func (s *ClientSyncedState) SetCapabilities(capabilities *protobufs.AgentCapabilities) error {
	if capabilities == nil {
		return ErrCapabilitiesNotSet
	}

	defer s.mutex.Unlock()
	s.mutex.Lock()
	s.agentCapabilities = *capabilities

	return nil
}<|MERGE_RESOLUTION|>--- conflicted
+++ resolved
@@ -36,7 +36,6 @@
 type ClientSyncedState struct {
 	mutex sync.Mutex
 
-<<<<<<< HEAD
 	agentDescription         *protobufs.AgentDescription
 	health                   *protobufs.ComponentHealth
 	remoteConfigStatus       *protobufs.RemoteConfigStatus
@@ -45,16 +44,7 @@
 	customCapabilities       *protobufs.CustomCapabilities
 	availableComponents      *protobufs.AvailableComponents
 	flags                    protobufs.AgentToServerFlags
-=======
-	agentDescription    *protobufs.AgentDescription
-	health              *protobufs.ComponentHealth
-	remoteConfigStatus  *protobufs.RemoteConfigStatus
-	packageStatuses     *protobufs.PackageStatuses
-	customCapabilities  *protobufs.CustomCapabilities
-	availableComponents *protobufs.AvailableComponents
-	flags               protobufs.AgentToServerFlags
-	agentCapabilities   protobufs.AgentCapabilities
->>>>>>> 2000a9f0
+	agentCapabilities        protobufs.AgentCapabilities
 }
 
 func (s *ClientSyncedState) AgentDescription() *protobufs.AgentDescription {
