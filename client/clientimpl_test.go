package client

import (
	"context"
	"crypto/tls"
	"crypto/x509"
	"fmt"
	"math/rand"
	"net/http"
	"net/http/httptest"
	"net/url"
	"sync/atomic"
	"testing"
	"time"

	ulid "github.com/oklog/ulid/v2"
	"github.com/stretchr/testify/assert"
	"github.com/stretchr/testify/require"
	"google.golang.org/protobuf/proto"

	"github.com/open-telemetry/opamp-go/client/internal"
	"github.com/open-telemetry/opamp-go/client/types"
	"github.com/open-telemetry/opamp-go/internal/testhelpers"
	"github.com/open-telemetry/opamp-go/protobufs"
)

const retryAfterHTTPHeader = "Retry-After"

func createAgentDescr() *protobufs.AgentDescription {
	agentDescr := &protobufs.AgentDescription{
		IdentifyingAttributes: []*protobufs.KeyValue{
			{
				Key:   "service.name",
				Value: &protobufs.AnyValue{Value: &protobufs.AnyValue_StringValue{StringValue: "otelcol"}},
			},
			{
				Key:   "service.namespace",
				Value: &protobufs.AnyValue{Value: &protobufs.AnyValue_StringValue{StringValue: "default"}},
			},
			{
				Key:   "service.instance.id",
				Value: &protobufs.AnyValue{Value: &protobufs.AnyValue_StringValue{StringValue: "443e083c-b968-4428-a281-6867bd280e0d"}},
			},
			{
				Key:   "service.version",
				Value: &protobufs.AnyValue{Value: &protobufs.AnyValue_StringValue{StringValue: "1.0.0"}},
			},
		},
		NonIdentifyingAttributes: []*protobufs.KeyValue{
			{
				Key:   "host.name",
				Value: &protobufs.AnyValue{Value: &protobufs.AnyValue_StringValue{StringValue: "somehost"}},
			},
		},
	}
	return agentDescr
}

func testClients(t *testing.T, f func(t *testing.T, client OpAMPClient)) {
	// Run the test defined by f() for WebSocket and HTTP clients.
	tests := []struct {
		name   string
		client OpAMPClient
	}{
		{
			name:   "http",
			client: NewHTTP(nil),
		},
		{
			name:   "ws",
			client: NewWebSocket(nil),
		},
	}

	for _, test := range tests {
		t.Run(test.name, func(t *testing.T) {
			f(t, test.client)
		})
	}
}

func TestConnectInvalidURL(t *testing.T) {
	testClients(t, func(t *testing.T, client OpAMPClient) {
		settings := types.StartSettings{
			OpAMPServerURL: ":not a url",
		}

		err := client.Start(context.Background(), settings)
		assert.Error(t, err)
	})
}

func eventually(t *testing.T, f func() bool) {
	assert.Eventually(t, f, 5*time.Second, 10*time.Millisecond)
}

func prepareSettings(t *testing.T, settings *types.StartSettings, c OpAMPClient) {
	// Autogenerate instance id.
	entropy := ulid.Monotonic(rand.New(rand.NewSource(99)), 0)
	settings.InstanceUid = ulid.MustNew(ulid.Timestamp(time.Now()), entropy).String()

	// Make sure correct URL scheme is used, based on the type of the OpAMP client.
	u, err := url.Parse(settings.OpAMPServerURL)
	require.NoError(t, err)
	switch c.(type) {
	case *httpClient:
		if settings.TLSConfig != nil {
			u.Scheme = "https"
		} else {
			u.Scheme = "http"
		}
	case *wsClient:
		if settings.TLSConfig != nil {
			u.Scheme = "wss"
		} else {
			u.Scheme = "ws"
		}
	}
	settings.OpAMPServerURL = u.String()
}

func prepareClient(t *testing.T, settings *types.StartSettings, c OpAMPClient) {
	prepareSettings(t, settings, c)
	err := c.SetAgentDescription(createAgentDescr())
	assert.NoError(t, err)
}

func startClient(t *testing.T, settings types.StartSettings, client OpAMPClient) {
	prepareClient(t, &settings, client)
	err := client.Start(context.Background(), settings)
	assert.NoError(t, err)
}

// Create start settings that point to a non-existing Server.
func createNoServerSettings() types.StartSettings {
	return types.StartSettings{
		OpAMPServerURL: "ws://" + testhelpers.GetAvailableLocalAddress(),
	}
}

func TestConnectNoServer(t *testing.T) {
	testClients(t, func(t *testing.T, client OpAMPClient) {
		startClient(t, createNoServerSettings(), client)
		err := client.Stop(context.Background())
		assert.NoError(t, err)
	})
}

func TestInvalidInstanceId(t *testing.T) {
	testClients(t, func(t *testing.T, client OpAMPClient) {
		settings := createNoServerSettings()
		prepareClient(t, &settings, client)
		settings.InstanceUid = "invalidid"

		err := client.Start(context.Background(), settings)
		assert.Error(t, err)
	})
}

func TestOnConnectFail(t *testing.T) {
	testClients(t, func(t *testing.T, client OpAMPClient) {
		var connectErr atomic.Value
		settings := createNoServerSettings()
		settings.Callbacks = types.CallbacksStruct{
			OnConnectFailedFunc: func(ctx context.Context, err error) {
				connectErr.Store(err)
			},
		}

		startClient(t, settings, client)

		eventually(t, func() bool { return connectErr.Load() != nil })

		err := client.Stop(context.Background())
		assert.NoError(t, err)
	})
}

func TestStartStarted(t *testing.T) {
	testClients(t, func(t *testing.T, client OpAMPClient) {
		settings := createNoServerSettings()
		startClient(t, settings, client)

		// Try to start again.
		err := client.Start(context.Background(), settings)
		assert.Error(t, err)

		err = client.Stop(context.Background())
		assert.NoError(t, err)
	})
}

func TestStopWithoutStart(t *testing.T) {
	testClients(t, func(t *testing.T, client OpAMPClient) {
		err := client.Stop(context.Background())
		assert.Error(t, err)
	})
}

func TestStopCancellation(t *testing.T) {
	testClients(t, func(t *testing.T, client OpAMPClient) {
		startClient(t, createNoServerSettings(), client)

		ctx, cancel := context.WithCancel(context.Background())
		cancel()
		err := client.Stop(ctx)
		if err != nil {
			assert.ErrorIs(t, err, context.Canceled)
		}
	})
}

func TestStartNoDescription(t *testing.T) {
	testClients(t, func(t *testing.T, client OpAMPClient) {
		settings := createNoServerSettings()
		prepareSettings(t, &settings, client)
		err := client.Start(context.Background(), settings)
		assert.EqualValues(t, err, internal.ErrAgentDescriptionMissing)
	})
}

func TestSetInvalidAgentDescription(t *testing.T) {
	testClients(t, func(t *testing.T, client OpAMPClient) {
		settings := createNoServerSettings()
		prepareSettings(t, &settings, client)
		err := client.SetAgentDescription(nil)
		assert.EqualValues(t, err, internal.ErrAgentDescriptionMissing)
		err = client.SetAgentDescription(&protobufs.AgentDescription{})
		assert.EqualValues(t, err, internal.ErrAgentDescriptionNoAttributes)
	})
}

func TestConnectWithServer(t *testing.T) {
	testClients(t, func(t *testing.T, client OpAMPClient) {
		// Start a server.
		srv := internal.StartMockServer(t)

		// Start a client.
		var connected int64
		settings := types.StartSettings{
			Callbacks: types.CallbacksStruct{
				OnConnectFunc: func(ctx context.Context) {
					atomic.StoreInt64(&connected, 1)
				},
			},
		}
		settings.OpAMPServerURL = "ws://" + srv.Endpoint
		startClient(t, settings, client)

		// Wait for connection to be established.
		eventually(t, func() bool { return atomic.LoadInt64(&connected) != 0 })

		// Shutdown the Server.
		srv.Close()

		// Shutdown the client.
		err := client.Stop(context.Background())
		assert.NoError(t, err)
	})
}

func TestConnectWithServer503(t *testing.T) {
	testClients(t, func(t *testing.T, client OpAMPClient) {
		// Start a server.
		var connectionAttempts int64
		srv := internal.StartMockServer(t)
		srv.OnRequest = func(w http.ResponseWriter, r *http.Request) {
			atomic.StoreInt64(&connectionAttempts, 1)

			// Always respond with an error to the client.
			w.Header().Set(retryAfterHTTPHeader, "30")
			w.WriteHeader(http.StatusServiceUnavailable)
		}

		// Start a client.
		var clientConnected int64
		var connectErr atomic.Value
		settings := types.StartSettings{
			Callbacks: types.CallbacksStruct{
				OnConnectFunc: func(ctx context.Context) {
					atomic.StoreInt64(&clientConnected, 1)
					assert.Fail(t, "Client should not be able to connect")
				},
				OnConnectFailedFunc: func(ctx context.Context, err error) {
					connectErr.Store(err)
				},
			},
		}
		settings.OpAMPServerURL = "ws://" + srv.Endpoint
		startClient(t, settings, client)

		// Wait for connection to fail.
		eventually(t, func() bool { return connectErr.Load() != nil })

		assert.EqualValues(t, 1, atomic.LoadInt64(&connectionAttempts))
		assert.EqualValues(t, 0, atomic.LoadInt64(&clientConnected))

		// Shutdown the Server.
		srv.Close()
		_ = client.Stop(context.Background())
	})
}

func TestConnectWithHeader(t *testing.T) {
	testClients(t, func(t *testing.T, client OpAMPClient) {
		// Start a server.
		srv := internal.StartMockServer(t)
		var conn atomic.Value
		srv.OnConnect = func(r *http.Request) {
			authHdr := r.Header.Get("Authorization")
			assert.EqualValues(t, "Bearer 12345678", authHdr)
			userAgentHdr := r.Header.Get("User-Agent")
			assert.EqualValues(t, "custom-agent/1.0", userAgentHdr)
			conn.Store(true)
		}

		header := http.Header{}
		header.Set("Authorization", "Bearer 12345678")
		header.Set("User-Agent", "custom-agent/1.0")

		// Start a client.
		settings := types.StartSettings{
			OpAMPServerURL: "ws://" + srv.Endpoint,
			Header:         header,
		}
		startClient(t, settings, client)

		// Wait for connection to be established.
		eventually(t, func() bool { return conn.Load() != nil })

		// Shutdown the Server and the client.
		srv.Close()
		_ = client.Stop(context.Background())
	})
}

func TestConnectWithTLS(t *testing.T) {
	testClients(t, func(t *testing.T, client OpAMPClient) {
		// Start a server.
		srv := internal.StartTLSMockServer(t)
		var conn atomic.Value
		srv.OnConnect = func(r *http.Request) {
			conn.Store(true)
		}

		certs := rootCAs(t, srv.GetHTTPTestServer())

		// Start a client.
		settings := types.StartSettings{
			OpAMPServerURL: "wss://" + srv.Endpoint,
			TLSConfig: &tls.Config{
				RootCAs: certs,
			},
		}

		startClient(t, settings, client)

		// Wait for connection to be established.
		eventually(t, func() bool { return conn.Load() != nil })

		// Shutdown the Server and the client.
		srv.Close()
		_ = client.Stop(context.Background())
	})
}

func rootCAs(t *testing.T, s *httptest.Server) *x509.CertPool {
	certs := x509.NewCertPool()
	for _, c := range s.TLS.Certificates {
		roots, err := x509.ParseCertificates(c.Certificate[len(c.Certificate)-1])
		if err != nil {
			t.Fatalf("error parsing server's root cert: %v", err)
		}
		for _, root := range roots {
			certs.AddCert(root)
		}
	}
	return certs
}

func createRemoteConfig() *protobufs.AgentRemoteConfig {
	return &protobufs.AgentRemoteConfig{
		Config: &protobufs.AgentConfigMap{
			ConfigMap: map[string]*protobufs.AgentConfigFile{},
		},
		ConfigHash: []byte{1, 2, 3, 4},
	}
}

func TestFirstStatusReport(t *testing.T) {
	testClients(t, func(t *testing.T, client OpAMPClient) {

		remoteConfig := createRemoteConfig()

		// Start a Server.
		srv := internal.StartMockServer(t)
		srv.OnMessage = func(msg *protobufs.AgentToServer) *protobufs.ServerToAgent {
			assert.EqualValues(t, 0, msg.SequenceNum)
			return &protobufs.ServerToAgent{
				InstanceUid:  msg.InstanceUid,
				RemoteConfig: remoteConfig,
			}
		}

		// Start a client.
		var connected, remoteConfigReceived int64
		settings := types.StartSettings{
			Callbacks: types.CallbacksStruct{
				OnConnectFunc: func(ctx context.Context) {
					atomic.AddInt64(&connected, 1)
				},
				OnMessageFunc: func(ctx context.Context, msg *types.MessageData) {
					// Verify that the client received exactly the remote config that
					// the Server sent.
					assert.True(t, proto.Equal(remoteConfig, msg.RemoteConfig))
					atomic.AddInt64(&remoteConfigReceived, 1)
				},
			},
			Capabilities: protobufs.AgentCapabilities_AgentCapabilities_AcceptsRemoteConfig,
		}
		settings.OpAMPServerURL = "ws://" + srv.Endpoint
		startClient(t, settings, client)

		// Wait for connection to be established.
		eventually(t, func() bool { return atomic.LoadInt64(&connected) != 0 })

		// Wait to receive remote config.
		eventually(t, func() bool { return atomic.LoadInt64(&remoteConfigReceived) != 0 })

		// Shutdown the Server.
		srv.Close()

		// Shutdown the client.
		err := client.Stop(context.Background())
		assert.NoError(t, err)
	})
}

func TestIncludesDetailsOnReconnect(t *testing.T) {
	srv := internal.StartMockServer(t)

	seqNum := 0

	var receivedDetails int64
	srv.OnMessage = func(msg *protobufs.AgentToServer) *protobufs.ServerToAgent {
		assert.EqualValues(t, seqNum, msg.SequenceNum)
		seqNum++

		// Track when we receive AgentDescription
		if msg.AgentDescription != nil {
			atomic.AddInt64(&receivedDetails, 1)
		}

		return &protobufs.ServerToAgent{
			InstanceUid: msg.InstanceUid,
		}
	}

	var connected int64
	settings := types.StartSettings{
		Callbacks: types.CallbacksStruct{
			OnConnectFunc: func(ctx context.Context) {
				atomic.AddInt64(&connected, 1)
			},
		},
	}

	settings.OpAMPServerURL = "ws://" + srv.Endpoint
	client := NewWebSocket(nil)
	startClient(t, settings, client)

	eventually(t, func() bool { return atomic.LoadInt64(&connected) == 1 })
	eventually(t, func() bool { return atomic.LoadInt64(&receivedDetails) == 1 })

	// close the Agent connection. expect it to reconnect and send details again.
	require.NotNil(t, client.conn)
	err := client.conn.Close()
	assert.NoError(t, err)

	eventually(t, func() bool { return atomic.LoadInt64(&connected) == 2 })
	eventually(t, func() bool { return atomic.LoadInt64(&receivedDetails) == 2 })

	err = client.Stop(context.Background())
	assert.NoError(t, err)
}

func createEffectiveConfig() *protobufs.EffectiveConfig {
	cfg := &protobufs.EffectiveConfig{
		ConfigMap: &protobufs.AgentConfigMap{
			ConfigMap: map[string]*protobufs.AgentConfigFile{
				"key": {},
			},
		},
	}
	return cfg
}

func TestSetEffectiveConfig(t *testing.T) {
	testClients(t, func(t *testing.T, client OpAMPClient) {
		// Start a server.
		srv := internal.StartMockServer(t)
		var rcvConfig atomic.Value
		srv.OnMessage = func(msg *protobufs.AgentToServer) *protobufs.ServerToAgent {
			if msg.EffectiveConfig != nil {
				rcvConfig.Store(msg.EffectiveConfig)
			}
			return nil
		}

		// Start a client.
		sendConfig := createEffectiveConfig()
		settings := types.StartSettings{
			Callbacks: types.CallbacksStruct{
				GetEffectiveConfigFunc: func(ctx context.Context) (*protobufs.EffectiveConfig, error) {
					return sendConfig, nil
				},
			},
			Capabilities: protobufs.AgentCapabilities_AgentCapabilities_ReportsEffectiveConfig,
		}
		settings.OpAMPServerURL = "ws://" + srv.Endpoint
		prepareClient(t, &settings, client)

		require.NoError(t, client.Start(context.Background(), settings))

		// Verify config is delivered.
		eventually(
			t,
			func() bool {
				return rcvConfig.Load() != nil &&
					proto.Equal(sendConfig, rcvConfig.Load().(*protobufs.EffectiveConfig))
			},
		)

		// Now change the config.
		sendConfig.ConfigMap.ConfigMap["key2"] = &protobufs.AgentConfigFile{}
		_ = client.UpdateEffectiveConfig(context.Background())

		// Verify change is delivered.
		eventually(
			t,
			func() bool {
				return rcvConfig.Load() != nil &&
					proto.Equal(sendConfig, rcvConfig.Load().(*protobufs.EffectiveConfig))
			},
		)

		// Shutdown the Server.
		srv.Close()

		// Shutdown the client.
		err := client.Stop(context.Background())
		assert.NoError(t, err)

	})
}

func TestSetAgentDescription(t *testing.T) {
	testClients(t, func(t *testing.T, client OpAMPClient) {

		// Start a Server.
		srv := internal.StartMockServer(t)
		var rcvAgentDescr atomic.Value
		srv.OnMessage = func(msg *protobufs.AgentToServer) *protobufs.ServerToAgent {
			if msg.AgentDescription != nil {
				rcvAgentDescr.Store(msg.AgentDescription)
			}
			return nil
		}

		// Start a client.
		settings := types.StartSettings{
			OpAMPServerURL: "ws://" + srv.Endpoint,
		}
		prepareClient(t, &settings, client)

		clientAgentDescr := createAgentDescr()
		assert.NoError(t, client.SetAgentDescription(clientAgentDescr))

		assert.NoError(t, client.Start(context.Background(), settings))

		// Verify it is delivered.
		eventually(
			t,
			func() bool {
				agentDescr, ok := rcvAgentDescr.Load().(*protobufs.AgentDescription)
				if !ok || agentDescr == nil {
					return false
				}
				return proto.Equal(clientAgentDescr, agentDescr)
			},
		)

		// Now change again.
		clientAgentDescr.NonIdentifyingAttributes = []*protobufs.KeyValue{
			{
				Key:   "os.name",
				Value: &protobufs.AnyValue{Value: &protobufs.AnyValue_StringValue{StringValue: "linux"}},
			},
		}
		assert.NoError(t, client.SetAgentDescription(clientAgentDescr))

		// Verify change is delivered.
		eventually(
			t,
			func() bool {
				agentDescr := rcvAgentDescr.Load().(*protobufs.AgentDescription)
				if agentDescr == nil {
					return false
				}
				return proto.Equal(clientAgentDescr, agentDescr)
			},
		)

		// Shutdown the Server.
		srv.Close()

		// Shutdown the client.
		err := client.Stop(context.Background())
		assert.NoError(t, err)
	})
}

func TestAgentIdentification(t *testing.T) {
	testClients(t, func(t *testing.T, client OpAMPClient) {
		// Start a server.
		srv := internal.StartMockServer(t)
		newInstanceUid := ulid.MustNew(
			ulid.Timestamp(time.Now()), ulid.Monotonic(rand.New(rand.NewSource(0)), 0),
		)
		var rcvAgentInstanceUid atomic.Value
		var sentInvalidId atomic.Bool
		srv.OnMessage = func(msg *protobufs.AgentToServer) *protobufs.ServerToAgent {
			rcvAgentInstanceUid.Store(msg.InstanceUid)
			if sentInvalidId.Load() {
				return &protobufs.ServerToAgent{
					InstanceUid: msg.InstanceUid,
					AgentIdentification: &protobufs.AgentIdentification{
						// If we sent the invalid one first, send a valid one now
						NewInstanceUid: newInstanceUid.String(),
					},
				}
			}
			sentInvalidId.Store(true)
			return &protobufs.ServerToAgent{
				InstanceUid: msg.InstanceUid,
				AgentIdentification: &protobufs.AgentIdentification{
					// Start by sending an invalid id forcing an error.
					NewInstanceUid: "",
				},
			}
		}

		// Start a client.
		settings := types.StartSettings{}
		settings.OpAMPServerURL = "ws://" + srv.Endpoint
		prepareClient(t, &settings, client)

		oldInstanceUid := settings.InstanceUid
		assert.NoError(t, client.Start(context.Background(), settings))

		// First, Server gets the original instanceId
		eventually(
			t,
			func() bool {
				instanceUid, ok := rcvAgentInstanceUid.Load().(string)
				if !ok {
					return false
				}
				return instanceUid == oldInstanceUid
			},
		)

		// Send a dummy message
		_ = client.SetAgentDescription(createAgentDescr())

		// Verify that the old instance id was not overridden
		eventually(
			t,
			func() bool {
				instanceUid, ok := rcvAgentInstanceUid.Load().(string)
				if !ok {
					return false
				}
				return instanceUid == oldInstanceUid
			},
		)

		// Send a dummy message again to get the _new_ id
		_ = client.SetAgentDescription(createAgentDescr())

		// When it was sent, the new instance uid should have been used, which should
		// have been observed by the Server
		eventually(
			t,
			func() bool {
				instanceUid, ok := rcvAgentInstanceUid.Load().(string)
				if !ok {
					return false
				}
				return instanceUid == newInstanceUid.String()
			},
		)

		// Shutdown the Server.
		srv.Close()

		// Shutdown the client.
		err := client.Stop(context.Background())
		assert.NoError(t, err)
	})
}

func TestServerOfferConnectionSettings(t *testing.T) {
	testClients(t, func(t *testing.T, client OpAMPClient) {
		hash := []byte{1, 2, 3}
		opampSettings := &protobufs.OpAMPConnectionSettings{DestinationEndpoint: "http://opamp.com"}
		metricsSettings := &protobufs.TelemetryConnectionSettings{DestinationEndpoint: "http://metrics.com"}
		tracesSettings := &protobufs.TelemetryConnectionSettings{DestinationEndpoint: "http://traces.com"}
		logsSettings := &protobufs.TelemetryConnectionSettings{DestinationEndpoint: "http://logs.com"}
		otherSettings := &protobufs.OtherConnectionSettings{DestinationEndpoint: "http://other.com"}

		var rcvStatus int64
		// Start a Server.
		srv := internal.StartMockServer(t)
		srv.OnMessage = func(msg *protobufs.AgentToServer) *protobufs.ServerToAgent {
			if msg != nil {
				atomic.AddInt64(&rcvStatus, 1)

				return &protobufs.ServerToAgent{
					ConnectionSettings: &protobufs.ConnectionSettingsOffers{
						Hash:       hash,
						Opamp:      opampSettings,
						OwnMetrics: metricsSettings,
						OwnTraces:  tracesSettings,
						OwnLogs:    logsSettings,
						OtherConnections: map[string]*protobufs.OtherConnectionSettings{
							"other": otherSettings,
						},
					},
				}
			}
			return nil
		}

		var gotOpampSettings int64
		var gotOwnSettings int64
		var gotOtherSettings int64

		// Start a client.
		settings := types.StartSettings{
			Callbacks: types.CallbacksStruct{
				OnMessageFunc: func(ctx context.Context, msg *types.MessageData) {
					assert.True(t, proto.Equal(metricsSettings, msg.OwnMetricsConnSettings))
					assert.True(t, proto.Equal(tracesSettings, msg.OwnTracesConnSettings))
					assert.True(t, proto.Equal(logsSettings, msg.OwnLogsConnSettings))
					atomic.AddInt64(&gotOwnSettings, 1)

					assert.Len(t, msg.OtherConnSettings, 1)
					assert.True(t, proto.Equal(otherSettings, msg.OtherConnSettings["other"]))
					atomic.AddInt64(&gotOtherSettings, 1)
				},

				OnOpampConnectionSettingsFunc: func(
					ctx context.Context, settings *protobufs.OpAMPConnectionSettings,
				) error {
					assert.True(t, proto.Equal(opampSettings, settings))
					atomic.AddInt64(&gotOpampSettings, 1)
					return nil
				},
			},
			Capabilities: protobufs.AgentCapabilities_AgentCapabilities_ReportsOwnTraces |
				protobufs.AgentCapabilities_AgentCapabilities_ReportsOwnMetrics |
				protobufs.AgentCapabilities_AgentCapabilities_ReportsOwnLogs |
				protobufs.AgentCapabilities_AgentCapabilities_AcceptsOtherConnectionSettings |
				protobufs.AgentCapabilities_AgentCapabilities_AcceptsOpAMPConnectionSettings,
		}
		settings.OpAMPServerURL = "ws://" + srv.Endpoint
		prepareClient(t, &settings, client)

		assert.NoError(t, client.Start(context.Background(), settings))

		eventually(t, func() bool { return atomic.LoadInt64(&gotOpampSettings) == 1 })
		eventually(t, func() bool { return atomic.LoadInt64(&gotOwnSettings) == 1 })
		eventually(t, func() bool { return atomic.LoadInt64(&gotOtherSettings) == 1 })
		eventually(t, func() bool { return atomic.LoadInt64(&rcvStatus) == 1 })

		// Shutdown the Server.
		srv.Close()

		// Shutdown the client.
		err := client.Stop(context.Background())
		assert.NoError(t, err)
	})
}

func TestClientRequestConnectionSettings(t *testing.T) {
	testClients(
		t, func(t *testing.T, client OpAMPClient) {
			opampSettings := &protobufs.OpAMPConnectionSettings{DestinationEndpoint: "http://opamp.com"}

			var srvReceivedRequest int64
			// Start a Server.
			srv := internal.StartMockServer(t)
			srv.OnMessage = func(msg *protobufs.AgentToServer) *protobufs.ServerToAgent {
				if msg != nil && msg.ConnectionSettingsRequest != nil {
					atomic.AddInt64(&srvReceivedRequest, 1)
					return &protobufs.ServerToAgent{
						ConnectionSettings: &protobufs.ConnectionSettingsOffers{
							Opamp: opampSettings,
						},
					}
				}
				return nil
			}

			var clientGotOpampSettings int64

			// Start a client.
			settings := types.StartSettings{
				Callbacks: types.CallbacksStruct{
					OnOpampConnectionSettingsFunc: func(
						ctx context.Context, settings *protobufs.OpAMPConnectionSettings,
					) error {
						assert.True(t, proto.Equal(opampSettings, settings))
						atomic.AddInt64(&clientGotOpampSettings, 1)
						return nil
					},
				},
				Capabilities: protobufs.AgentCapabilities_AgentCapabilities_AcceptsOpAMPConnectionSettings,
			}
			settings.OpAMPServerURL = "ws://" + srv.Endpoint
			prepareClient(t, &settings, client)

			assert.NoError(t, client.Start(context.Background(), settings))

			client.RequestConnectionSettings(&protobufs.ConnectionSettingsRequest{})

			// Wait until server receives the request.
			eventually(t, func() bool { return atomic.LoadInt64(&srvReceivedRequest) == 1 })

			// Wait until client receives the server's response.
			eventually(t, func() bool { return atomic.LoadInt64(&clientGotOpampSettings) == 1 })

			// Shutdown the Server.
			srv.Close()

			// Shutdown the client.
			err := client.Stop(context.Background())
			assert.NoError(t, err)
		},
	)
}

func TestReportAgentDescription(t *testing.T) {
	testClients(t, func(t *testing.T, client OpAMPClient) {

		// Start a Server.
		srv := internal.StartMockServer(t)
		srv.EnableExpectMode()

		// Start a client.
		settings := types.StartSettings{
			OpAMPServerURL: "ws://" + srv.Endpoint,
			Capabilities:   protobufs.AgentCapabilities_AgentCapabilities_ReportsEffectiveConfig,
		}
		prepareClient(t, &settings, client)

		// Client --->
		assert.NoError(t, client.Start(context.Background(), settings))

		// ---> Server
		srv.Expect(func(msg *protobufs.AgentToServer) *protobufs.ServerToAgent {
			assert.EqualValues(t, 0, msg.SequenceNum)
			// The first status report after Start must have full AgentDescription.
			assert.True(t, proto.Equal(client.AgentDescription(), msg.AgentDescription))
			return &protobufs.ServerToAgent{InstanceUid: msg.InstanceUid}
		})

		// Client --->
		// Trigger a status report.
		_ = client.UpdateEffectiveConfig(context.Background())

		// ---> Server
		srv.Expect(func(msg *protobufs.AgentToServer) *protobufs.ServerToAgent {
			// The status report must have compressed AgentDescription.
			assert.Nil(t, msg.AgentDescription)

			assert.EqualValues(t, 1, msg.SequenceNum)

			// Ask client for full AgentDescription.
			return &protobufs.ServerToAgent{
				InstanceUid: msg.InstanceUid,
				Flags:       uint64(protobufs.ServerToAgentFlags_ServerToAgentFlags_ReportFullState),
			}
		})

		// Server has requested the client to report, so there will be another message
		// coming to the Server.
		// ---> Server
		srv.Expect(func(msg *protobufs.AgentToServer) *protobufs.ServerToAgent {
			assert.EqualValues(t, 2, msg.SequenceNum)
			// The status report must again have full AgentDescription
			// because the Server asked for it.
			assert.True(t, proto.Equal(client.AgentDescription(), msg.AgentDescription))
			return &protobufs.ServerToAgent{InstanceUid: msg.InstanceUid}
		})

		// Shutdown the Server.
		srv.Close()

		// Shutdown the client.
		err := client.Stop(context.Background())
		assert.NoError(t, err)
	})
}

func TestReportAgentHealth(t *testing.T) {
	testClients(t, func(t *testing.T, client OpAMPClient) {

		// Start a Server.
		srv := internal.StartMockServer(t)
		srv.EnableExpectMode()

		// Start a client.
		settings := types.StartSettings{
			OpAMPServerURL: "ws://" + srv.Endpoint,
			Capabilities: protobufs.AgentCapabilities_AgentCapabilities_ReportsEffectiveConfig |
				protobufs.AgentCapabilities_AgentCapabilities_ReportsHealth,
		}
		prepareClient(t, &settings, client)

		assert.Error(t, client.SetHealth(nil))

		sendHealth := &protobufs.ComponentHealth{
			Healthy:           true,
			StartTimeUnixNano: 123,
			LastError:         "bad error",
		}
		assert.NoError(t, client.SetHealth(sendHealth))

		// Client --->
		assert.NoError(t, client.Start(context.Background(), settings))

		// ---> Server
		srv.Expect(func(msg *protobufs.AgentToServer) *protobufs.ServerToAgent {
			assert.EqualValues(t, 0, msg.SequenceNum)
			// The first status report after Start must have the Health.
			assert.True(t, proto.Equal(sendHealth, msg.Health))
			return &protobufs.ServerToAgent{InstanceUid: msg.InstanceUid}
		})

		// Client --->
		// Trigger a status report.
		_ = client.UpdateEffectiveConfig(context.Background())

		// ---> Server
		srv.Expect(func(msg *protobufs.AgentToServer) *protobufs.ServerToAgent {
			// The status report must have compressed Health.
			assert.Nil(t, msg.Health)

			assert.EqualValues(t, 1, msg.SequenceNum)

			// Ask client for full AgentDescription.
			return &protobufs.ServerToAgent{
				InstanceUid: msg.InstanceUid,
				Flags:       uint64(protobufs.ServerToAgentFlags_ServerToAgentFlags_ReportFullState),
			}
		})

		// Server has requested the client to report, so there will be another message
		// coming to the Server.
		// ---> Server
		srv.Expect(func(msg *protobufs.AgentToServer) *protobufs.ServerToAgent {
			assert.EqualValues(t, 2, msg.SequenceNum)
			// The status report must again have full Health
			// because the Server asked for it.
			assert.True(t, proto.Equal(sendHealth, msg.Health))
			return &protobufs.ServerToAgent{InstanceUid: msg.InstanceUid}
		})

		// Shutdown the Server.
		srv.Close()

		// Shutdown the client.
		err := client.Stop(context.Background())
		assert.NoError(t, err)
	})
}

func TestReportEffectiveConfig(t *testing.T) {
	testClients(t, func(t *testing.T, client OpAMPClient) {

		// Start a Server.
		srv := internal.StartMockServer(t)
		srv.EnableExpectMode()

		clientEffectiveConfig := createEffectiveConfig()

		// Start a client.
		settings := types.StartSettings{
			OpAMPServerURL: "ws://" + srv.Endpoint,
			Callbacks: types.CallbacksStruct{
				GetEffectiveConfigFunc: func(ctx context.Context) (*protobufs.EffectiveConfig, error) {
					return clientEffectiveConfig, nil
				},
			},
		}
		prepareClient(t, &settings, client)

		// Client --->
		assert.NoError(t, client.Start(context.Background(), settings))

		// ---> Server
		srv.Expect(func(msg *protobufs.AgentToServer) *protobufs.ServerToAgent {
			assert.EqualValues(t, 0, msg.SequenceNum)
			// The first status report after Start must have full EffectiveConfig.
			assert.True(t, proto.Equal(clientEffectiveConfig, msg.EffectiveConfig))
			return &protobufs.ServerToAgent{InstanceUid: msg.InstanceUid}
		})

		// Client --->
		// Trigger another status report for example by setting AgentDescription.
		_ = client.SetAgentDescription(client.AgentDescription())

		// ---> Server
		srv.Expect(func(msg *protobufs.AgentToServer) *protobufs.ServerToAgent {
			// The status report must have compressed EffectiveConfig.
			assert.Nil(t, msg.EffectiveConfig)

			assert.EqualValues(t, 1, msg.SequenceNum)

			// Ask client for full AgentDescription.
			return &protobufs.ServerToAgent{
				InstanceUid: msg.InstanceUid,
				Flags:       uint64(protobufs.ServerToAgentFlags_ServerToAgentFlags_ReportFullState),
			}
		})

		// Server has requested the client to report, so there will be another message.
		// ---> Server
		srv.Expect(func(msg *protobufs.AgentToServer) *protobufs.ServerToAgent {
			assert.EqualValues(t, 2, msg.SequenceNum)
			// The status report must again have full EffectiveConfig
			// because Server asked for it.
			assert.True(t, proto.Equal(clientEffectiveConfig, msg.EffectiveConfig))
			return &protobufs.ServerToAgent{InstanceUid: msg.InstanceUid}
		})

		// Shutdown the Server.
		srv.Close()

		// Shutdown the client.
		err := client.Stop(context.Background())
		assert.NoError(t, err)
	})
}

func verifyRemoteConfigUpdate(t *testing.T, successCase bool, expectStatus *protobufs.RemoteConfigStatus) {
	testClients(t, func(t *testing.T, client OpAMPClient) {

		// Start a Server.
		srv := internal.StartMockServer(t)
		srv.EnableExpectMode()

		// Start a client.
		settings := types.StartSettings{
			OpAMPServerURL: "ws://" + srv.Endpoint,
			Callbacks: types.CallbacksStruct{
				OnMessageFunc: func(ctx context.Context, msg *types.MessageData) {
					if msg.RemoteConfig != nil {
						if successCase {
							client.SetRemoteConfigStatus(
								&protobufs.RemoteConfigStatus{
									LastRemoteConfigHash: msg.RemoteConfig.ConfigHash,
									Status:               protobufs.RemoteConfigStatuses_RemoteConfigStatuses_APPLIED,
								})
						} else {
							client.SetRemoteConfigStatus(
								&protobufs.RemoteConfigStatus{
									LastRemoteConfigHash: msg.RemoteConfig.ConfigHash,
									Status:               protobufs.RemoteConfigStatuses_RemoteConfigStatuses_FAILED,
									ErrorMessage:         "cannot update remote config",
								})
						}
					}
				},
			},
			Capabilities: protobufs.AgentCapabilities_AgentCapabilities_AcceptsRemoteConfig |
				protobufs.AgentCapabilities_AgentCapabilities_ReportsRemoteConfig,
		}
		prepareClient(t, &settings, client)

		// Client --->
		assert.NoError(t, client.Start(context.Background(), settings))

		remoteCfg := createRemoteConfig()
		// ---> Server
		srv.Expect(func(msg *protobufs.AgentToServer) *protobufs.ServerToAgent {
			assert.EqualValues(t, 0, msg.SequenceNum)
			// Send the remote config to the Agent.
			return &protobufs.ServerToAgent{
				InstanceUid:  msg.InstanceUid,
				RemoteConfig: remoteCfg,
			}
		})

		// The Agent will try to apply the remote config and will send the status
		// report about it back to the Server.

		var firstConfigStatus *protobufs.RemoteConfigStatus

		// ---> Server
		srv.Expect(func(msg *protobufs.AgentToServer) *protobufs.ServerToAgent {
			assert.EqualValues(t, 1, msg.SequenceNum)
			// Verify that the remote config status is as expected.
			status := msg.RemoteConfigStatus
			assert.EqualValues(t, expectStatus.Status, status.Status)
			assert.Equal(t, expectStatus.ErrorMessage, status.ErrorMessage)
			assert.EqualValues(t, remoteCfg.ConfigHash, status.LastRemoteConfigHash)

			firstConfigStatus = proto.Clone(status).(*protobufs.RemoteConfigStatus)

			return &protobufs.ServerToAgent{InstanceUid: msg.InstanceUid}
		})

		// Client --->
		// Trigger another status report by setting AgentDescription.
		_ = client.SetAgentDescription(client.AgentDescription())

		// ---> Server
		srv.Expect(func(msg *protobufs.AgentToServer) *protobufs.ServerToAgent {
			// This time the RemoteConfigStatus field must be unset. This is expected
			// as compression in OpAMP.
			require.Nil(t, msg.RemoteConfigStatus)
			assert.EqualValues(t, 2, msg.SequenceNum)

			return &protobufs.ServerToAgent{
				InstanceUid: msg.InstanceUid,
				// Ask client to report full status.
				Flags: uint64(protobufs.ServerToAgentFlags_ServerToAgentFlags_ReportFullState),
			}
		})

		// ---> Server
		srv.Expect(func(msg *protobufs.AgentToServer) *protobufs.ServerToAgent {
			assert.EqualValues(t, 3, msg.SequenceNum)
			// Exact same full status must be present again.
			status := msg.RemoteConfigStatus
			assert.True(t, proto.Equal(status, firstConfigStatus))

			return &protobufs.ServerToAgent{InstanceUid: msg.InstanceUid}
		})

		// Shutdown the Server.
		srv.Close()

		// Shutdown the client.
		err := client.Stop(context.Background())
		assert.NoError(t, err)
	})
}

func TestRemoteConfigUpdate(t *testing.T) {

	tests := []struct {
		name           string
		success        bool
		expectedStatus *protobufs.RemoteConfigStatus
	}{
		{
			name:    "success",
			success: true,
			expectedStatus: &protobufs.RemoteConfigStatus{
				Status:       protobufs.RemoteConfigStatuses_RemoteConfigStatuses_APPLIED,
				ErrorMessage: "",
			},
		},
		{
			name:    "fail",
			success: false,
			expectedStatus: &protobufs.RemoteConfigStatus{
				Status:       protobufs.RemoteConfigStatuses_RemoteConfigStatuses_FAILED,
				ErrorMessage: "cannot update remote config",
			},
		},
	}

	for _, test := range tests {
		t.Run(test.name, func(t *testing.T) {
			verifyRemoteConfigUpdate(t, test.success, test.expectedStatus)
		})
	}
}

type packageTestCase struct {
	name                string
	errorOnCallback     bool
	available           *protobufs.PackagesAvailable
	expectedStatus      *protobufs.PackageStatuses
	expectedFileContent map[string][]byte
	expectedError       string
}

const packageUpdateErrorMsg = "cannot update packages"

func assertPackageStatus(t *testing.T, testCase packageTestCase, msg *protobufs.AgentToServer) (*protobufs.ServerToAgent, bool) {
	expectedStatusReceived := false

	status := msg.PackageStatuses
	require.NotNil(t, status)
	assert.EqualValues(t, testCase.expectedStatus.ServerProvidedAllPackagesHash, status.ServerProvidedAllPackagesHash)

	if testCase.expectedError != "" {
		assert.EqualValues(t, testCase.expectedError, status.ErrorMessage)
		return &protobufs.ServerToAgent{InstanceUid: msg.InstanceUid}, true
	}

	// Verify individual package statuses.
	for name, pkgExpected := range testCase.expectedStatus.Packages {
		pkgStatus := status.Packages[name]
		if pkgStatus == nil {
			// Package status not yet included in the report.
			continue
		}
		switch pkgStatus.Status {
		case protobufs.PackageStatusEnum_PackageStatusEnum_InstallFailed:
			assert.Contains(t, pkgStatus.ErrorMessage, pkgExpected.ErrorMessage)

		case protobufs.PackageStatusEnum_PackageStatusEnum_Installed:
			assert.EqualValues(t, pkgExpected.AgentHasHash, pkgStatus.AgentHasHash)
			assert.EqualValues(t, pkgExpected.AgentHasVersion, pkgStatus.AgentHasVersion)
			assert.Empty(t, pkgStatus.ErrorMessage)
		default:
			assert.Empty(t, pkgStatus.ErrorMessage)
		}
		assert.EqualValues(t, pkgExpected.ServerOfferedHash, pkgStatus.ServerOfferedHash)
		assert.EqualValues(t, pkgExpected.ServerOfferedVersion, pkgStatus.ServerOfferedVersion)

		if pkgStatus.Status == pkgExpected.Status {
			expectedStatusReceived = true
			assert.Len(t, status.Packages, len(testCase.available.Packages))
		}
	}

	return &protobufs.ServerToAgent{InstanceUid: msg.InstanceUid}, expectedStatusReceived
}

func verifyUpdatePackages(t *testing.T, testCase packageTestCase) {
	testClients(t, func(t *testing.T, client OpAMPClient) {

		// Start a Server.
		srv := internal.StartMockServer(t)
		srv.EnableExpectMode()

		localPackageState := internal.NewInMemPackagesStore()

		var syncerDoneCh <-chan struct{}

		// Prepare a callback that returns either success or failure.
		onMessageFunc := func(ctx context.Context, msg *types.MessageData) {
			if msg.PackageSyncer != nil {
				if testCase.errorOnCallback {
					client.SetPackageStatuses(&protobufs.PackageStatuses{
						ServerProvidedAllPackagesHash: msg.PackagesAvailable.AllPackagesHash,
						ErrorMessage:                  packageUpdateErrorMsg,
					})
				} else {
					syncerDoneCh = msg.PackageSyncer.Done()
					err := msg.PackageSyncer.Sync(ctx)
					require.NoError(t, err)
				}
			}
		}

		// Start a client.
		settings := types.StartSettings{
			OpAMPServerURL: "ws://" + srv.Endpoint,
			Callbacks: types.CallbacksStruct{
				OnMessageFunc: onMessageFunc,
			},
			PackagesStateProvider: localPackageState,
			Capabilities: protobufs.AgentCapabilities_AgentCapabilities_AcceptsPackages |
				protobufs.AgentCapabilities_AgentCapabilities_ReportsPackageStatuses,
		}
		prepareClient(t, &settings, client)

		// Client --->
		assert.NoError(t, client.Start(context.Background(), settings))

		// ---> Server
		srv.Expect(func(msg *protobufs.AgentToServer) *protobufs.ServerToAgent {
			assert.EqualValues(t, 0, msg.SequenceNum)
			// Send the packages to the Agent.
			return &protobufs.ServerToAgent{
				InstanceUid:       msg.InstanceUid,
				PackagesAvailable: testCase.available,
			}
		})

		// The Agent will try to install the packages and will send the status
		// report about it back to the Server.

		// ---> Server
		// Wait for the expected package statuses to be received.
		srv.EventuallyExpect("full PackageStatuses", func(msg *protobufs.AgentToServer) (*protobufs.ServerToAgent, bool) {
			return assertPackageStatus(t, testCase, msg)
		})

		if syncerDoneCh != nil {
			// Wait until all syncing is done.
			<-syncerDoneCh

			for pkgName, receivedContent := range localPackageState.GetContent() {
				expectedContent := testCase.expectedFileContent[pkgName]
				assert.EqualValues(t, expectedContent, receivedContent)
			}
		}

		// Client --->
		// Trigger another status report by setting AgentDescription.
		_ = client.SetAgentDescription(client.AgentDescription())

		// ---> Server
		srv.EventuallyExpect("compressed PackageStatuses",
			func(msg *protobufs.AgentToServer) (*protobufs.ServerToAgent, bool) {
				// Ensure that compressed status is received.
				compressedReceived := msg.PackageStatuses == nil

				response := &protobufs.ServerToAgent{InstanceUid: msg.InstanceUid}

				if compressedReceived {
					// Ask for full report again.
					response.Flags = uint64(protobufs.ServerToAgentFlags_ServerToAgentFlags_ReportFullState)
				} else {
					// Keep triggering status report by setting AgentDescription
					// until the compressed PackageStatuses arrives.
					_ = client.SetAgentDescription(client.AgentDescription())
				}

				return response, compressedReceived
			})

		// Shutdown the Server.
		srv.Close()

		// Shutdown the client.
		err := client.Stop(context.Background())
		assert.NoError(t, err)
	})
}

// Downloadable package file constants.
const packageFileURL = "/validfile.pkg"

var packageFileContent = []byte("Package File Content")

func createDownloadSrv(t *testing.T) *httptest.Server {
	m := http.NewServeMux()
	m.HandleFunc(packageFileURL,
		func(w http.ResponseWriter, r *http.Request) {
			w.WriteHeader(http.StatusOK)
			_, err := w.Write(packageFileContent)
			assert.NoError(t, err)
		})

	srv := httptest.NewServer(m)

	u, err := url.Parse(srv.URL)
	if err != nil {
		t.Fatal(err)
	}
	endpoint := u.Host
	testhelpers.WaitForEndpoint(endpoint)

	return srv
}

func createPackageTestCase(name string, downloadSrv *httptest.Server) packageTestCase {
	return packageTestCase{
		name:            name,
		errorOnCallback: false,
		available: &protobufs.PackagesAvailable{
			Packages: map[string]*protobufs.PackageAvailable{
				"package1": {
					Type:    protobufs.PackageType_PackageType_TopLevel,
					Version: "1.0.0",
					File: &protobufs.DownloadableFile{
						DownloadUrl: downloadSrv.URL + packageFileURL,
						ContentHash: []byte{4, 5},
					},
					Hash: []byte{1, 2, 3},
				},
			},
			AllPackagesHash: []byte{1, 2, 3, 4, 5},
		},

		expectedStatus: &protobufs.PackageStatuses{
			Packages: map[string]*protobufs.PackageStatus{
				"package1": {
					Name:                 "package1",
					AgentHasVersion:      "1.0.0",
					AgentHasHash:         []byte{1, 2, 3},
					ServerOfferedVersion: "1.0.0",
					ServerOfferedHash:    []byte{1, 2, 3},
					Status:               protobufs.PackageStatusEnum_PackageStatusEnum_Installed,
					ErrorMessage:         "",
				},
			},
			ServerProvidedAllPackagesHash: []byte{1, 2, 3, 4, 5},
		},

		expectedFileContent: map[string][]byte{
			"package1": packageFileContent,
		},
	}
}

func TestUpdatePackages(t *testing.T) {

	downloadSrv := createDownloadSrv(t)
	defer downloadSrv.Close()

	// A success case.
	var tests []packageTestCase
	tests = append(tests, createPackageTestCase("success", downloadSrv))

	// A case when downloading the file fails because the URL is incorrect.
	notFound := createPackageTestCase("downloadable file not found", downloadSrv)
	notFound.available.Packages["package1"].File.DownloadUrl = downloadSrv.URL + "/notfound"
	notFound.expectedStatus.Packages["package1"].Status = protobufs.PackageStatusEnum_PackageStatusEnum_InstallFailed
	notFound.expectedStatus.Packages["package1"].ErrorMessage = "cannot download"
	tests = append(tests, notFound)

	// A case when OnPackagesAvailable callback returns an error.
	errorOnCallback := createPackageTestCase("error on callback", downloadSrv)
	errorOnCallback.expectedError = packageUpdateErrorMsg
	errorOnCallback.errorOnCallback = true
	tests = append(tests, errorOnCallback)

	for _, test := range tests {
		t.Run(test.name, func(t *testing.T) {
			verifyUpdatePackages(t, test)
		})
	}
}

func TestMissingCapabilities(t *testing.T) {
	testClients(t, func(t *testing.T, client OpAMPClient) {
		// Start a server.
		srv := internal.StartMockServer(t)
		srv.EnableExpectMode()

		// Start a client.
		settings := types.StartSettings{
			Callbacks: types.CallbacksStruct{
				OnMessageFunc: func(ctx context.Context, msg *types.MessageData) {
					// These fields must not be set since we did not define the capabilities to accept them.
					assert.Nil(t, msg.RemoteConfig)
					assert.Nil(t, msg.OwnLogsConnSettings)
					assert.Nil(t, msg.OwnMetricsConnSettings)
					assert.Nil(t, msg.OwnTracesConnSettings)
					assert.Nil(t, msg.OtherConnSettings)
					assert.Nil(t, msg.PackagesAvailable)
				},
				OnOpampConnectionSettingsFunc: func(
					ctx context.Context, settings *protobufs.OpAMPConnectionSettings,
				) error {
					assert.Fail(t, "should not be called since capability is not set to accept it")
					return nil
				},
			},
		}
		settings.OpAMPServerURL = "ws://" + srv.Endpoint
		prepareClient(t, &settings, client)

		require.NoError(t, client.Start(context.Background(), settings))

		// Change the config.
		err := client.UpdateEffectiveConfig(context.Background())

		assert.ErrorIs(t, err, internal.ErrReportsEffectiveConfigNotSet)

		remoteCfg := createRemoteConfig()
		// ---> Server
		srv.Expect(func(msg *protobufs.AgentToServer) *protobufs.ServerToAgent {
			opampSettings := &protobufs.OpAMPConnectionSettings{DestinationEndpoint: "http://opamp.com"}
			metricsSettings := &protobufs.TelemetryConnectionSettings{DestinationEndpoint: "http://metrics.com"}
			tracesSettings := &protobufs.TelemetryConnectionSettings{DestinationEndpoint: "http://traces.com"}
			logsSettings := &protobufs.TelemetryConnectionSettings{DestinationEndpoint: "http://logs.com"}
			otherSettings := &protobufs.OtherConnectionSettings{DestinationEndpoint: "http://other.com"}
			hash := []byte{1, 2, 3}

			return &protobufs.ServerToAgent{
				InstanceUid:  msg.InstanceUid,
				RemoteConfig: remoteCfg,
				ConnectionSettings: &protobufs.ConnectionSettingsOffers{
					Hash:       hash,
					Opamp:      opampSettings,
					OwnMetrics: metricsSettings,
					OwnTraces:  tracesSettings,
					OwnLogs:    logsSettings,
					OtherConnections: map[string]*protobufs.OtherConnectionSettings{
						"other": otherSettings,
					},
				},
				PackagesAvailable: &protobufs.PackagesAvailable{
					Packages:        map[string]*protobufs.PackageAvailable{},
					AllPackagesHash: []byte{1, 2, 3, 4, 5},
				},
			}
		})

		// Shutdown the Server.
		srv.Close()

		// Shutdown the client.
		err = client.Stop(context.Background())
		assert.NoError(t, err)
	})
}

func TestMissingPackagesStateProvider(t *testing.T) {
	testClients(t, func(t *testing.T, client OpAMPClient) {
		// Start a client.
		settings := types.StartSettings{
			Callbacks: types.CallbacksStruct{},
			Capabilities: protobufs.AgentCapabilities_AgentCapabilities_AcceptsPackages |
				protobufs.AgentCapabilities_AgentCapabilities_ReportsPackageStatuses,
		}
		prepareClient(t, &settings, client)

		assert.ErrorIs(t, client.Start(context.Background(), settings), internal.ErrPackagesStateProviderNotSet)

		// Start a client.
		localPackageState := internal.NewInMemPackagesStore()
		settings = types.StartSettings{
			Callbacks:             types.CallbacksStruct{},
			PackagesStateProvider: localPackageState,
			Capabilities:          protobufs.AgentCapabilities_AgentCapabilities_AcceptsPackages,
		}
		prepareClient(t, &settings, client)

		assert.ErrorIs(t, client.Start(context.Background(), settings), internal.ErrAcceptsPackagesNotSet)

		// Start a client.
		settings = types.StartSettings{
			Callbacks:             types.CallbacksStruct{},
			PackagesStateProvider: localPackageState,
			Capabilities:          protobufs.AgentCapabilities_AgentCapabilities_ReportsPackageStatuses,
		}
		prepareClient(t, &settings, client)

		assert.ErrorIs(t, client.Start(context.Background(), settings), internal.ErrAcceptsPackagesNotSet)
	})
}

<<<<<<< HEAD
func TestOfferUpdatedVersion(t *testing.T) {

	downloadSrv := createDownloadSrv(t)
	defer downloadSrv.Close()

	testCase := createPackageTestCase("offer new version", downloadSrv)

	testClients(t, func(t *testing.T, client OpAMPClient) {

		localPackageState := internal.NewInMemPackagesStore()
		srv := internal.StartMockServer(t)
		srv.EnableExpectMode()

		onMessageFunc := func(ctx context.Context, msg *types.MessageData) {
			if msg.PackageSyncer != nil {
				msg.PackageSyncer.Done()
				err := msg.PackageSyncer.Sync(ctx)
				require.NoError(t, err)
			}
		}
=======
func TestReportCustomCapabilities(t *testing.T) {
	testClients(t, func(t *testing.T, client OpAMPClient) {

		// Start a Server.
		srv := internal.StartMockServer(t)
		srv.EnableExpectMode()

		var clientRcvCustomMessage atomic.Value
>>>>>>> c7fc5850

		// Start a client.
		settings := types.StartSettings{
			OpAMPServerURL: "ws://" + srv.Endpoint,
			Callbacks: types.CallbacksStruct{
<<<<<<< HEAD
				OnMessageFunc: onMessageFunc,
			},
			PackagesStateProvider: localPackageState,
			Capabilities: protobufs.AgentCapabilities_AgentCapabilities_AcceptsPackages |
				protobufs.AgentCapabilities_AgentCapabilities_ReportsPackageStatuses,
		}
		prepareClient(t, &settings, client)
=======
				OnMessageFunc: func(ctx context.Context, msg *types.MessageData) {
					clientRcvCustomMessage.Store(msg.CustomMessage)
				},
			},
		}
		prepareClient(t, &settings, client)
		clientCustomCapabilities := &protobufs.CustomCapabilities{
			Capabilities: []string{"local.test.echo"},
		}
		client.SetCustomCapabilities(clientCustomCapabilities)
>>>>>>> c7fc5850

		// Client --->
		assert.NoError(t, client.Start(context.Background(), settings))

		// ---> Server
		srv.Expect(func(msg *protobufs.AgentToServer) *protobufs.ServerToAgent {
			assert.EqualValues(t, 0, msg.SequenceNum)
<<<<<<< HEAD
			// Send the packages to the Agent.
			return &protobufs.ServerToAgent{
				InstanceUid:       msg.InstanceUid,
				PackagesAvailable: testCase.available,
			}
		})

		// The Agent will try to install the packages and will send the status
		// report about it back to the Server.
		// ---> Server
		// Wait for the expected package statuses to be received.
		srv.EventuallyExpect("full PackageStatuses", func(msg *protobufs.AgentToServer) (*protobufs.ServerToAgent, bool) {
			return assertPackageStatus(t, testCase, msg)
		})

		newByte := []byte{45}
		testCase.available.Packages["package1"].Version = "1.0.1"
		testCase.available.AllPackagesHash = append(testCase.available.AllPackagesHash, newByte...)
		testCase.expectedStatus.Packages["package1"].AgentHasVersion = "1.0.1"
		testCase.expectedStatus.Packages["package1"].ServerOfferedVersion = "1.0.1"
		testCase.expectedStatus.ServerProvidedAllPackagesHash = append(testCase.expectedStatus.ServerProvidedAllPackagesHash, newByte...)

		_ = client.SetHealth(&protobufs.ComponentHealth{})

		// ---> Server
		srv.Expect(func(msg *protobufs.AgentToServer) *protobufs.ServerToAgent {
			// Send the packages to the Agent.
			return &protobufs.ServerToAgent{
				InstanceUid:       msg.InstanceUid,
				PackagesAvailable: testCase.available,
			}
		})
		// The Agent will try to install the packages and will send the status
		// report about it back to the Server.

		// ---> Server
		// Wait for the expected package statuses to be received.
		srv.EventuallyExpect("full PackageStatuses updated version", func(msg *protobufs.AgentToServer) (*protobufs.ServerToAgent, bool) {
			return assertPackageStatus(t, testCase, msg)
=======
			// The first status report after Start must have the CustomCapabilities.
			assert.True(t, proto.Equal(clientCustomCapabilities, msg.CustomCapabilities))
			return &protobufs.ServerToAgent{
				InstanceUid: msg.InstanceUid,
				CustomCapabilities: &protobufs.CustomCapabilities{
					Capabilities: []string{"local.test.echo"},
				},
			}
		})

		clientEchoRequest := &protobufs.CustomMessage{
			Capability: "local.test.echo",
			Type:       "request",
			Data:       []byte("data"),
		}
		serverEchoResponse := &protobufs.CustomMessage{
			Capability: "local.test.echo",
			Type:       "response",
			Data:       []byte("data"),
		}

		// Client --->
		// Send a custom message to the server
		_, err := client.SendCustomMessage(clientEchoRequest)
		assert.NoError(t, err)

		// ---> Server
		srv.Expect(func(msg *protobufs.AgentToServer) *protobufs.ServerToAgent {
			// CustomCapabilities must not be sent again.
			assert.Nil(t, msg.CustomCapabilities)

			assert.EqualValues(t, 1, msg.SequenceNum)

			// Send a custom message response and ask client for full state again.
			return &protobufs.ServerToAgent{
				InstanceUid:   msg.InstanceUid,
				Flags:         uint64(protobufs.ServerToAgentFlags_ServerToAgentFlags_ReportFullState),
				CustomMessage: serverEchoResponse,
			}
		})

		// Verify response received
		// Client --->
		eventually(
			t,
			func() bool {
				msg, ok := clientRcvCustomMessage.Load().(*protobufs.CustomMessage)
				if !ok || msg == nil {
					return false
				}
				return proto.Equal(serverEchoResponse, msg)
			},
		)

		// Server has requested the client to report, so there will be another message.
		// ---> Server
		srv.Expect(func(msg *protobufs.AgentToServer) *protobufs.ServerToAgent {
			assert.EqualValues(t, 2, msg.SequenceNum)

			// CustomCapabilities should be sent since ReportFullState was requested
			assert.True(t, proto.Equal(clientCustomCapabilities, msg.CustomCapabilities))
			return &protobufs.ServerToAgent{InstanceUid: msg.InstanceUid}
>>>>>>> c7fc5850
		})

		// Shutdown the Server.
		srv.Close()

		// Shutdown the client.
<<<<<<< HEAD
		err := client.Stop(context.Background())
		assert.NoError(t, err)
	})
=======
		err = client.Stop(context.Background())
		assert.NoError(t, err)
	})
}

// TestSendCustomMessage tests the SendCustomMessage method to ensure it returns errors
// appropriately.
func TestSendCustomMessage(t *testing.T) {
	testClients(t, func(t *testing.T, client OpAMPClient) {
		settings := types.StartSettings{
			Callbacks: types.CallbacksStruct{},
		}
		prepareClient(t, &settings, client)
		clientCustomCapabilities := &protobufs.CustomCapabilities{
			Capabilities: []string{"io.opentelemetry.supported"},
		}
		client.SetCustomCapabilities(clientCustomCapabilities)

		// Client --->
		assert.NoError(t, client.Start(context.Background(), settings))

		tests := []struct {
			name          string
			message       *protobufs.CustomMessage
			expectedError error
		}{
			{
				name:          "nil message is error",
				message:       nil,
				expectedError: types.ErrCustomMessageMissing,
			},
			{
				name: "unsupported message is error",
				message: &protobufs.CustomMessage{
					Capability: "io.opentelemetry.not-supported",
				},
				expectedError: types.ErrCustomCapabilityNotSupported,
			},
			{
				name: "supported capability is ok",
				message: &protobufs.CustomMessage{
					Capability: "io.opentelemetry.supported",
				},
				expectedError: nil,
			},
		}

		for _, test := range tests {
			t.Run(test.name, func(t *testing.T) {
				_, err := client.SendCustomMessage(test.message)
				assert.ErrorIs(t, err, test.expectedError)
			})
		}
	})
}

// TestCustomMessages tests the custom messages functionality.
func TestCustomMessages(t *testing.T) {
	testClients(t, func(t *testing.T, client OpAMPClient) {

		// Start a Server.
		srv := internal.StartMockServer(t)
		var rcvCustomMessage atomic.Value
		srv.OnMessage = func(msg *protobufs.AgentToServer) *protobufs.ServerToAgent {
			if msg.CustomMessage != nil {
				rcvCustomMessage.Store(msg.CustomMessage)
			}
			return nil
		}

		// Start a client.
		settings := types.StartSettings{
			OpAMPServerURL: "ws://" + srv.Endpoint,
		}
		prepareClient(t, &settings, client)
		clientCustomCapabilities := &protobufs.CustomCapabilities{
			Capabilities: []string{"local.test.example"},
		}
		client.SetCustomCapabilities(clientCustomCapabilities)

		assert.NoError(t, client.Start(context.Background(), settings))

		// Send message 1
		customMessage1 := &protobufs.CustomMessage{
			Capability: "local.test.example",
			Type:       "hello",
			Data:       []byte("test message 1"),
		}
		_, err := client.SendCustomMessage(customMessage1)
		assert.NoError(t, err)

		// Verify message 1 delivered
		eventually(
			t,
			func() bool {
				msg, ok := rcvCustomMessage.Load().(*protobufs.CustomMessage)
				if !ok || msg == nil {
					return false
				}
				return proto.Equal(customMessage1, msg)
			},
		)

		// Send message 2
		customMessage2 := &protobufs.CustomMessage{
			Capability: "local.test.example",
			Type:       "hello",
			Data:       []byte("test message 2"),
		}
		_, err = client.SendCustomMessage(customMessage2)
		assert.NoError(t, err)

		// Verify message 2 delivered
		eventually(
			t,
			func() bool {
				msg, ok := rcvCustomMessage.Load().(*protobufs.CustomMessage)
				if !ok || msg == nil {
					return false
				}
				return proto.Equal(customMessage2, msg)
			},
		)

		// Shutdown the Server.
		srv.Close()

		// Shutdown the client.
		err = client.Stop(context.Background())
		assert.NoError(t, err)
	})
}

func TestSendCustomMessagePendingError(t *testing.T) {
	testClients(t, func(t *testing.T, client OpAMPClient) {
		// Start a Server.
		srv := internal.StartMockServer(t)
		var rcvCustomMessage atomic.Value
		srv.OnMessage = func(msg *protobufs.AgentToServer) *protobufs.ServerToAgent {
			if msg.CustomMessage != nil {
				rcvCustomMessage.Store(msg.CustomMessage)
			}
			return nil
		}

		// Start a client.
		settings := types.StartSettings{
			OpAMPServerURL: "ws://" + srv.Endpoint,
		}
		prepareClient(t, &settings, client)
		clientCustomCapabilities := &protobufs.CustomCapabilities{
			Capabilities: []string{"local.test.example"},
		}
		client.SetCustomCapabilities(clientCustomCapabilities)

		assert.NoError(t, client.Start(context.Background(), settings))

		customMessage1 := &protobufs.CustomMessage{
			Capability: "local.test.example",
			Type:       "hello",
			Data:       []byte("test message 1"),
		}
		customMessage2 := &protobufs.CustomMessage{
			Capability: "local.test.example",
			Type:       "hello",
			Data:       []byte("test message 2"),
		}

		_, err := client.SendCustomMessage(customMessage1)
		assert.NoError(t, err)

		// Sending another message immediately should fail with ErrCustomMessagePending.
		sendingChan, err := client.SendCustomMessage(customMessage2)
		assert.ErrorIs(t, err, types.ErrCustomMessagePending)
		assert.NotNil(t, sendingChan)

		// Receive the first custom message
		eventually(
			t,
			func() bool {
				msg, ok := rcvCustomMessage.Load().(*protobufs.CustomMessage)
				if !ok || msg == nil {
					return false
				}
				return proto.Equal(customMessage1, msg)
			},
		)

		// Wait for the sending channel to be closed.
		<-sendingChan

		// Now sending the second message should work.
		_, err = client.SendCustomMessage(customMessage2)
		assert.NoError(t, err)

		// Receive the second custom message
		eventually(
			t,
			func() bool {
				msg, ok := rcvCustomMessage.Load().(*protobufs.CustomMessage)
				if !ok || msg == nil {
					return false
				}
				return proto.Equal(customMessage2, msg)
			},
		)
	})
}

// TestCustomMessagesSendAndWait tests the ability to send many custom messages in succession.
func TestCustomMessagesSendAndWait(t *testing.T) {
	testClients(t, func(t *testing.T, client OpAMPClient) {
		ctx, cancel := context.WithTimeout(context.Background(), 10*time.Second)
		defer cancel()

		// Start a Server.
		srv := internal.StartMockServer(t)

		numTestMessages := 10
		makeTestCustomMessage := func(i int) *protobufs.CustomMessage {
			return &protobufs.CustomMessage{
				Capability: "local.test.example",
				Type:       "hello",
				Data:       []byte(fmt.Sprintf("test message %d", i)),
			}
		}

		// The OnMessage callback puts CustomMessages on a channel to be verified
		rcvCustomMessages := make(chan *protobufs.CustomMessage)
		srv.OnMessage = func(msg *protobufs.AgentToServer) *protobufs.ServerToAgent {
			if msg.CustomMessage != nil {
				select {
				case rcvCustomMessages <- msg.CustomMessage:
				case <-ctx.Done():
					assert.NoError(t, ctx.Err())
				}
			}
			return nil
		}

		// Start a client.
		settings := types.StartSettings{
			OpAMPServerURL: "ws://" + srv.Endpoint,
		}
		prepareClient(t, &settings, client)
		clientCustomCapabilities := &protobufs.CustomCapabilities{
			Capabilities: []string{"local.test.example"},
		}
		client.SetCustomCapabilities(clientCustomCapabilities)

		assert.NoError(t, client.Start(context.Background(), settings))

		// Send the test messages from a separate goroutine
		go func() {
			for i := 0; i < numTestMessages; i++ {
				messageSendingChannel, err := client.SendCustomMessage(makeTestCustomMessage(i))
				assert.NoError(t, err)

				// Wait for the sending channel to be closed before sending another message.
				// Without this the next SendCustomMessage will fail with ErrCustomMessagePending.
				select {
				case <-messageSendingChannel:
				case <-ctx.Done():
					assert.NoError(t, ctx.Err())
				}
			}
		}()

		// Verify messages received by the server
		for i := 0; i < numTestMessages; i++ {
			select {
			case msg := <-rcvCustomMessages:
				assert.True(t, proto.Equal(makeTestCustomMessage(i), msg))
			case <-ctx.Done():
				assert.NoError(t, ctx.Err())
			}
		}

		// Shutdown the Server.
		srv.Close()

		// Shutdown the client.
		err := client.Stop(context.Background())
		assert.NoError(t, err)
	})
}

// TestSetCustomCapabilities tests the ability for the client to change the set of custom capabilities that it supports.
func TestSetCustomCapabilities(t *testing.T) {
	testClients(t, func(t *testing.T, client OpAMPClient) {

		// Start a Server.
		srv := internal.StartMockServer(t)
		var rcvCustomCapabilities atomic.Value
		var rcvCustomMessage atomic.Value
		srv.OnMessage = func(msg *protobufs.AgentToServer) *protobufs.ServerToAgent {
			if msg.CustomMessage != nil {
				rcvCustomMessage.Store(msg.CustomMessage)
			}
			if msg.CustomCapabilities != nil {
				rcvCustomCapabilities.Store(msg.CustomCapabilities)
			}
			return nil
		}

		// Start a client with no support for CustomCapabilities
		settings := types.StartSettings{
			OpAMPServerURL: "ws://" + srv.Endpoint,
		}
		prepareClient(t, &settings, client)

		assert.NoError(t, client.Start(context.Background(), settings))

		// Send message 1 (should fail because capability not supported)
		customMessage1 := &protobufs.CustomMessage{
			Capability: "local.test.example",
			Type:       "hello",
			Data:       []byte("test message 1"),
		}
		_, err := client.SendCustomMessage(customMessage1)
		assert.Error(t, err)

		// SetCustomCapabilities fails when protobufs.CustomCapabilities is missing
		err = client.SetCustomCapabilities(nil)
		assert.Error(t, err)

		// Update CustomCapabilities
		newCustomCapabilities := &protobufs.CustomCapabilities{
			Capabilities: []string{"local.test.example"},
		}
		err = client.SetCustomCapabilities(newCustomCapabilities)
		assert.NoError(t, err)

		// Verify custom capabilities delivered to the server
		eventually(
			t,
			func() bool {
				msg, ok := rcvCustomCapabilities.Load().(*protobufs.CustomCapabilities)
				if !ok || msg == nil {
					return false
				}
				return proto.Equal(newCustomCapabilities, msg)
			},
		)

		// Send message 1 again (should succeed now)
		_, err = client.SendCustomMessage(customMessage1)
		assert.NoError(t, err)

		// Verify message 1 delivered
		eventually(
			t,
			func() bool {
				msg, ok := rcvCustomMessage.Load().(*protobufs.CustomMessage)
				if !ok || msg == nil {
					return false
				}
				return proto.Equal(customMessage1, msg)
			},
		)

		// Shutdown the Server.
		srv.Close()

		// Shutdown the client.
		err = client.Stop(context.Background())
		assert.NoError(t, err)
	})
>>>>>>> c7fc5850
}<|MERGE_RESOLUTION|>--- conflicted
+++ resolved
@@ -13,7 +13,7 @@
 	"testing"
 	"time"
 
-	ulid "github.com/oklog/ulid/v2"
+	"github.com/oklog/ulid/v2"
 	"github.com/stretchr/testify/assert"
 	"github.com/stretchr/testify/require"
 	"google.golang.org/protobuf/proto"
@@ -1203,7 +1203,9 @@
 
 const packageUpdateErrorMsg = "cannot update packages"
 
-func assertPackageStatus(t *testing.T, testCase packageTestCase, msg *protobufs.AgentToServer) (*protobufs.ServerToAgent, bool) {
+func assertPackageStatus(t *testing.T,
+	testCase packageTestCase,
+	msg *protobufs.AgentToServer) (*protobufs.ServerToAgent, bool) {
 	expectedStatusReceived := false
 
 	status := msg.PackageStatuses
@@ -1302,7 +1304,8 @@
 
 		// ---> Server
 		// Wait for the expected package statuses to be received.
-		srv.EventuallyExpect("full PackageStatuses", func(msg *protobufs.AgentToServer) (*protobufs.ServerToAgent, bool) {
+		srv.EventuallyExpect("full PackageStatuses", func(msg *protobufs.AgentToServer) (*protobufs.ServerToAgent,
+			bool) {
 			return assertPackageStatus(t, testCase, msg)
 		})
 
@@ -1554,7 +1557,6 @@
 	})
 }
 
-<<<<<<< HEAD
 func TestOfferUpdatedVersion(t *testing.T) {
 
 	downloadSrv := createDownloadSrv(t)
@@ -1575,22 +1577,11 @@
 				require.NoError(t, err)
 			}
 		}
-=======
-func TestReportCustomCapabilities(t *testing.T) {
-	testClients(t, func(t *testing.T, client OpAMPClient) {
-
-		// Start a Server.
-		srv := internal.StartMockServer(t)
-		srv.EnableExpectMode()
-
-		var clientRcvCustomMessage atomic.Value
->>>>>>> c7fc5850
 
 		// Start a client.
 		settings := types.StartSettings{
 			OpAMPServerURL: "ws://" + srv.Endpoint,
 			Callbacks: types.CallbacksStruct{
-<<<<<<< HEAD
 				OnMessageFunc: onMessageFunc,
 			},
 			PackagesStateProvider: localPackageState,
@@ -1598,18 +1589,6 @@
 				protobufs.AgentCapabilities_AgentCapabilities_ReportsPackageStatuses,
 		}
 		prepareClient(t, &settings, client)
-=======
-				OnMessageFunc: func(ctx context.Context, msg *types.MessageData) {
-					clientRcvCustomMessage.Store(msg.CustomMessage)
-				},
-			},
-		}
-		prepareClient(t, &settings, client)
-		clientCustomCapabilities := &protobufs.CustomCapabilities{
-			Capabilities: []string{"local.test.echo"},
-		}
-		client.SetCustomCapabilities(clientCustomCapabilities)
->>>>>>> c7fc5850
 
 		// Client --->
 		assert.NoError(t, client.Start(context.Background(), settings))
@@ -1617,7 +1596,6 @@
 		// ---> Server
 		srv.Expect(func(msg *protobufs.AgentToServer) *protobufs.ServerToAgent {
 			assert.EqualValues(t, 0, msg.SequenceNum)
-<<<<<<< HEAD
 			// Send the packages to the Agent.
 			return &protobufs.ServerToAgent{
 				InstanceUid:       msg.InstanceUid,
@@ -1629,7 +1607,8 @@
 		// report about it back to the Server.
 		// ---> Server
 		// Wait for the expected package statuses to be received.
-		srv.EventuallyExpect("full PackageStatuses", func(msg *protobufs.AgentToServer) (*protobufs.ServerToAgent, bool) {
+		srv.EventuallyExpect("full PackageStatuses", func(msg *protobufs.AgentToServer) (*protobufs.ServerToAgent,
+			bool) {
 			return assertPackageStatus(t, testCase, msg)
 		})
 
@@ -1655,9 +1634,50 @@
 
 		// ---> Server
 		// Wait for the expected package statuses to be received.
-		srv.EventuallyExpect("full PackageStatuses updated version", func(msg *protobufs.AgentToServer) (*protobufs.ServerToAgent, bool) {
+		srv.EventuallyExpect("full PackageStatuses updated version", func(msg *protobufs.AgentToServer) (*protobufs.ServerToAgent,
+			bool) {
 			return assertPackageStatus(t, testCase, msg)
-=======
+		})
+
+		// Shutdown the Server.
+		srv.Close()
+
+		// Shutdown the client.
+		err := client.Stop(context.Background())
+		assert.NoError(t, err)
+	})
+}
+
+func TestReportCustomCapabilities(t *testing.T) {
+	testClients(t, func(t *testing.T, client OpAMPClient) {
+
+		// Start a Server.
+		srv := internal.StartMockServer(t)
+		srv.EnableExpectMode()
+
+		var clientRcvCustomMessage atomic.Value
+
+		// Start a client.
+		settings := types.StartSettings{
+			OpAMPServerURL: "ws://" + srv.Endpoint,
+			Callbacks: types.CallbacksStruct{
+				OnMessageFunc: func(ctx context.Context, msg *types.MessageData) {
+					clientRcvCustomMessage.Store(msg.CustomMessage)
+				},
+			},
+		}
+		prepareClient(t, &settings, client)
+		clientCustomCapabilities := &protobufs.CustomCapabilities{
+			Capabilities: []string{"local.test.echo"},
+		}
+		client.SetCustomCapabilities(clientCustomCapabilities)
+
+		// Client --->
+		assert.NoError(t, client.Start(context.Background(), settings))
+
+		// ---> Server
+		srv.Expect(func(msg *protobufs.AgentToServer) *protobufs.ServerToAgent {
+			assert.EqualValues(t, 0, msg.SequenceNum)
 			// The first status report after Start must have the CustomCapabilities.
 			assert.True(t, proto.Equal(clientCustomCapabilities, msg.CustomCapabilities))
 			return &protobufs.ServerToAgent{
@@ -1720,18 +1740,12 @@
 			// CustomCapabilities should be sent since ReportFullState was requested
 			assert.True(t, proto.Equal(clientCustomCapabilities, msg.CustomCapabilities))
 			return &protobufs.ServerToAgent{InstanceUid: msg.InstanceUid}
->>>>>>> c7fc5850
 		})
 
 		// Shutdown the Server.
 		srv.Close()
 
 		// Shutdown the client.
-<<<<<<< HEAD
-		err := client.Stop(context.Background())
-		assert.NoError(t, err)
-	})
-=======
 		err = client.Stop(context.Background())
 		assert.NoError(t, err)
 	})
@@ -2100,5 +2114,4 @@
 		err = client.Stop(context.Background())
 		assert.NoError(t, err)
 	})
->>>>>>> c7fc5850
 }